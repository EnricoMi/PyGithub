############################ Copyrights and license ############################
#                                                                              #
# Copyright 2012 Vincent Jacques <vincent@vincent-jacques.net>                 #
# Copyright 2012 Zearin <zearin@gonk.net>                                      #
# Copyright 2013 AKFish <akfish@gmail.com>                                     #
# Copyright 2013 Bill Mill <bill.mill@gmail.com>                               #
# Copyright 2013 Vincent Jacques <vincent@vincent-jacques.net>                 #
# Copyright 2013 davidbrai <davidbrai@gmail.com>                               #
# Copyright 2014 Thialfihar <thi@thialfihar.org>                               #
# Copyright 2014 Vincent Jacques <vincent@vincent-jacques.net>                 #
# Copyright 2015 Dan Vanderkam <danvdk@gmail.com>                              #
# Copyright 2015 Eliot Walker <eliot@lyft.com>                                 #
# Copyright 2016 Peter Buckley <dx-pbuckley@users.noreply.github.com>          #
# Copyright 2017 Jannis Gebauer <ja.geb@me.com>                                #
# Copyright 2018 Gilad Shefer <gshefer@redhat.com>                             #
# Copyright 2018 Joel Koglin <JoelKoglin@gmail.com>                            #
# Copyright 2018 Steve Kowalik <steven@wedontsleep.org>                        #
# Copyright 2018 Wan Liuyang <tsfdye@gmail.com>                                #
# Copyright 2018 netsgnut <284779+netsgnut@users.noreply.github.com>           #
# Copyright 2018 sfdye <tsfdye@gmail.com>                                      #
# Copyright 2019 Steve Kowalik <steven@wedontsleep.org>                        #
# Copyright 2019 Wan Liuyang <tsfdye@gmail.com>                                #
# Copyright 2020 Emir Hodzic <emir.hodzich@gmail.com>                          #
# Copyright 2020 Steve Kowalik <steven@wedontsleep.org>                        #
# Copyright 2021 Mark Walker <mark.walker@realbuzz.com>                        #
# Copyright 2021 Steve Kowalik <steven@wedontsleep.org>                        #
# Copyright 2023 Andrew Dawes <53574062+AndrewJDawes@users.noreply.github.com> #
# Copyright 2023 Enrico Minack <github@enrico.minack.dev>                      #
# Copyright 2023 Jirka Borovec <6035284+Borda@users.noreply.github.com>        #
# Copyright 2023 Trim21 <trim21.me@gmail.com>                                  #
# Copyright 2023 YugoHino <henom06@gmail.com>                                  #
# Copyright 2024 Enrico Minack <github@enrico.minack.dev>                      #
#                                                                              #
# This file is part of PyGithub.                                               #
# http://pygithub.readthedocs.io/                                              #
#                                                                              #
# PyGithub is free software: you can redistribute it and/or modify it under    #
# the terms of the GNU Lesser General Public License as published by the Free  #
# Software Foundation, either version 3 of the License, or (at your option)    #
# any later version.                                                           #
#                                                                              #
# PyGithub is distributed in the hope that it will be useful, but WITHOUT ANY  #
# WARRANTY; without even the implied warranty of MERCHANTABILITY or FITNESS    #
# FOR A PARTICULAR PURPOSE. See the GNU Lesser General Public License for more #
# details.                                                                     #
#                                                                              #
# You should have received a copy of the GNU Lesser General Public License     #
# along with PyGithub. If not, see <http://www.gnu.org/licenses/>.             #
#                                                                              #
################################################################################

from typing import Any, Callable, Dict, Generic, Iterator, List, Optional, Type, TypeVar, Union
from urllib.parse import parse_qs

from github.GithubObject import GithubObject
from github.Requester import Requester

T = TypeVar("T", bound=GithubObject)


class PaginatedListBase(Generic[T]):
    __elements: List[T]

    def _couldGrow(self) -> bool:
        raise NotImplementedError

    def _fetchNextPage(self) -> List[T]:
        raise NotImplementedError

    def __init__(self, elements: Optional[List[T]] = None) -> None:
        self.__elements = [] if elements is None else elements

    def __getitem__(self, index: Union[int, slice]) -> Any:
        assert isinstance(index, (int, slice))
        if isinstance(index, int):
            self.__fetchToIndex(index)
            return self.__elements[index]
        else:
            return self._Slice(self, index)

    def __iter__(self) -> Iterator[T]:
        yield from self.__elements
        while self._couldGrow():
            newElements = self._grow()
            yield from newElements

    def _isBiggerThan(self, index: int) -> bool:
        return len(self.__elements) > index or self._couldGrow()

    def __fetchToIndex(self, index: int) -> None:
        while len(self.__elements) <= index and self._couldGrow():
            self._grow()

    def _grow(self) -> List[T]:
        newElements = self._fetchNextPage()
        self.__elements += newElements
        return newElements

    class _Slice:
        def __init__(self, theList: "PaginatedListBase[T]", theSlice: slice):
            self.__list = theList
            self.__start = theSlice.start or 0
            self.__stop = theSlice.stop
            self.__step = theSlice.step or 1

        def __iter__(self) -> Iterator[T]:
            index = self.__start
            while not self.__finished(index):
                if self.__list._isBiggerThan(index):
                    yield self.__list[index]
                    index += self.__step
                else:
                    return

        def __finished(self, index: int) -> bool:
            return self.__stop is not None and index >= self.__stop


class PaginatedList(PaginatedListBase[T]):
    """
    This class abstracts the `pagination of the REST API <https://docs.github.com/en/rest/guides/traversing-with-pagination>`_
    and the GraphQl API <https://docs.github.com/en/graphql/guides/using-pagination-in-the-graphql-api>`_.

    You can simply enumerate through instances of this class::

        for repo in user.get_repos():
            print(repo.name)

    If you want to know the total number of items in the list::

        print(user.get_repos().totalCount)

    You can also index them or take slices::

        second_repo = user.get_repos()[1]
        first_repos = user.get_repos()[:10]

    If you want to iterate in reversed order, just do::

        for repo in user.get_repos().reversed:
            print(repo.name)

    And if you really need it, you can explicitly access a specific page::

        repos = user.get_repos()
        assert repos.is_rest, "get_page not supported by the GraphQL API"

        some_repos = repos.get_page(0)
        some_other_repos = repos.get_page(3)
    """

    # v3: move * before firstUrl and fix call sites
    def __init__(
        self,
        contentClass: Type[T],
        requester: Requester,
        firstUrl: Optional[str] = None,
        firstParams: Optional[Dict[str, Any]] = None,
        *,
        headers: Optional[Dict[str, str]] = None,
        list_item: Union[str, List[str]] = "items",
        total_count_item: str = "total_count",
        firstData: Optional[Any] = None,
        firstHeaders: Optional[Dict[str, Union[str, int]]] = None,
        attributesTransformer: Optional[Callable[[Dict[str, Any]], Dict[str, Any]]] = None,
        graphql_query: Optional[str] = None,
        graphql_variables: Optional[Dict[str, Any]] = None,
    ):
        if firstUrl is None and firstData is None and graphql_query is None:
            raise ValueError("Either firstUrl or graphql_query must be given")
        if firstUrl is not None and graphql_query is not None:
            raise ValueError("Only one of firstUrl or graphql_query can be given")
        if graphql_query is not None:
            if not (isinstance(list_item, list) and all(isinstance(item, str) for item in list_item)):
                raise ValueError("With graphql_query given, item_list must be a list of strings")

        self.__requester = requester
        self.__contentClass = contentClass

        self.__is_rest = firstUrl is not None or firstData is not None
        self.__firstUrl = firstUrl
        self.__firstParams: Dict[str, Any] = firstParams or {}
        self.__nextUrl = firstUrl
        self.__nextParams: Dict[str, Any] = firstParams or {}
        self.__headers = headers
        self.__list_item = list_item
        self.__total_count_item = total_count_item
        if self.__requester.per_page != 30:
            self.__nextParams["per_page"] = self.__requester.per_page
        self._reversed = False
        self.__totalCount: Optional[int] = None
        self._attributesTransformer = attributesTransformer

        self.__graphql_query = graphql_query
        self.__graphql_variables = graphql_variables or {}
        self.__page_info = None

        first_page = []
        if firstData is not None:
            first_page = self._getPage(firstData, firstHeaders)
            # this paginated list contains a single page
            if self.__nextUrl is None and self.__totalCount is None:
                self.__totalCount = len(first_page)
        super().__init__(first_page)

    @property
    def is_rest(self) -> bool:
        return self.__is_rest

    @property
    def is_graphql(self) -> bool:
        return not self.is_rest

    def _transformAttributes(self, element: Dict[str, Any]) -> Dict[str, Any]:
        if self._attributesTransformer is None:
            return element
        return self._attributesTransformer(element)

    @property
    def totalCount(self) -> int:
        if self.__totalCount is None:
            if self.is_rest:
                params = self.__nextParams.copy()
                # set per_page = 1 so the totalCount is just the number of pages
                params.update({"per_page": 1})
                headers, data = self.__requester.requestJsonAndCheck(
                    "GET", self.__firstUrl, parameters=params, headers=self.__headers  # type: ignore
                )
                if "link" not in headers:
                    if data and "total_count" in data:
                        self.__totalCount = data["total_count"]
                    elif data:
                        if isinstance(data, dict):
                            data = data[self.__list_item]
                        self.__totalCount = len(data)
                    else:
                        self.__totalCount = 0
                else:
                    links = self.__parseLinkHeader(headers)
                    lastUrl = links.get("last")
                    if lastUrl:
                        self.__totalCount = int(parse_qs(lastUrl)["page"][0])
                    else:
                        self.__totalCount = 0
            else:
                variables = self.__graphql_variables.copy()
                if not self._reversed:
                    variables["first"] = 1
                    variables["after"] = None
                else:
                    variables["last"] = 1
                    variables["before"] = None

                _, data = self.__requester.graphql_query(self.__graphql_query, variables)  # type: ignore
                pagination = self._get_graphql_pagination(data["data"], self.__list_item)  # type: ignore
                self.__totalCount = pagination.get("totalCount")
        return self.__totalCount  # type: ignore

    def _getLastPageUrl(self) -> Optional[str]:
        headers, data = self.__requester.requestJsonAndCheck(
            "GET", self.__firstUrl, parameters=self.__nextParams, headers=self.__headers  # type: ignore
        )
        links = self.__parseLinkHeader(headers)
        return links.get("last")

    @property
    def reversed(self) -> "PaginatedList[T]":
        r = PaginatedList(
            self.__contentClass,
            self.__requester,
            self.__firstUrl,
            self.__firstParams,
            headers=self.__headers,
            list_item=self.__list_item,
            attributesTransformer=self._attributesTransformer,
            graphql_query=self.__graphql_query,
            graphql_variables=self.__graphql_variables,
        )
        r.__reverse()
        return r

    def __reverse(self) -> None:
        self._reversed = True
<<<<<<< HEAD
        if self.is_rest:
            lastUrl = self._getLastPageUrl()
            if lastUrl:
                self.__nextUrl = lastUrl
=======
        lastUrl = self._getLastPageUrl()
        if lastUrl:
            self.__nextUrl = lastUrl
            if self.__nextParams:
                # #2929: remove all parameters from self.__nextParams contained in self.__nextUrl
                self.__nextParams = {
                    k: v
                    for k, v in self.__nextParams.items()
                    if k not in Requester.get_parameters_of_url(self.__nextUrl).keys()
                }
>>>>>>> 27222251

    def _couldGrow(self) -> bool:
        return (
            self.is_rest
            and self.__nextUrl is not None
            or self.is_graphql
            and (
                self.__page_info is None
                or not self._reversed
                and self.__page_info["hasNextPage"]
                or self._reversed
                and self.__page_info["hasPreviousPage"]
            )
        )

    def _get_graphql_pagination(self, data: Dict[str, Any], path: List[str]) -> Dict[str, Any]:
        for item in path:
            if item not in data:
                raise RuntimeError(f"Pagination path {path} not found in data: {self.paths_of_dict(data)}")
            data = data[item]
        return data

    def _fetchNextPage(self) -> List[T]:
        if self.is_rest:
            # REST API pagination
            headers, data = self.__requester.requestJsonAndCheck(
                "GET", self.__nextUrl, parameters=self.__nextParams, headers=self.__headers  # type: ignore
            )
            data = data if data else []
            return self._getPage(data, headers)
        else:
            # GraphQL API pagination
            variables = self.__graphql_variables.copy()
            if not self._reversed:
                variables["first"] = self.__requester.per_page
                if self.__page_info is not None:
                    variables["after"] = self.__page_info["endCursor"]
            else:
                variables["last"] = self.__requester.per_page
                if self.__page_info is not None:
                    variables["before"] = self.__page_info["startCursor"]

            _, data = self.__requester.graphql_query(self.__graphql_query, variables)  # type: ignore


            pagination = self._get_graphql_pagination(data["data"], self.__list_item)  # type: ignore
            return self._getPage(pagination, {})

    def _getPage(self, data: Any, headers: Optional[Dict[str, Union[str, int]]]) -> List[T]:
        if self.is_rest:
            self.__nextUrl = None  # type: ignore
            if len(data) > 0:
                links = self.__parseLinkHeader(headers)  # type: ignore
                if self._reversed:
                    if "prev" in links:
                        self.__nextUrl = links["prev"]
                elif "next" in links:
                    self.__nextUrl = links["next"]
            self.__nextParams = {}
            if self.__list_item in data:
                self.__totalCount = data.get(self.__total_count_item)
                data = data[self.__list_item]
            content = [
                self.__contentClass(self.__requester, headers, self._transformAttributes(element), completed=False)  # type: ignore
                for element in data
                if element is not None
            ]
            if self._reversed:
                return content[::-1]
            return content
        else:
            if "pageInfo" not in data:
                raise RuntimeError(f"Query must provide pagination with pageInfo:\n{self.__graphql_query}")

            self.__page_info = data["pageInfo"]
            if any(
                item not in self.__page_info  # type: ignore
                for item in ["startCursor", "endCursor", "hasNextPage", "hasPreviousPage"]
            ):
                raise RuntimeError(f"Query must provide pagination with pageInfo\n{self.__graphql_query}")

            if self.__totalCount is None:
                if "totalCount" not in data:
                    raise RuntimeError(f"Query must provide totalCount\n{self.__graphql_query}")
                self.__totalCount = data["totalCount"]

            if "nodes" not in data:
                raise RuntimeError(
                    f"No nodes found under pagination path {self.__list_item}: {self.paths_of_dict(data)}"
                )

            nodes = data["nodes"]
            if self._reversed:
                nodes = nodes[::-1]
            return [
                self.__contentClass(self.__requester, {}, element, completed=False)
                for element in nodes
                if element is not None
            ]

    def __parseLinkHeader(self, headers: Dict[str, Union[str, int]]) -> Dict[str, str]:
        links = {}
        if "link" in headers and isinstance(headers["link"], str):
            linkHeaders = headers["link"].split(", ")
            for linkHeader in linkHeaders:
                url, rel, *rest = linkHeader.split("; ")
                url = url[1:-1]
                rel = rel[5:-1]
                links[rel] = url
        return links

    def get_page(self, page: int) -> List[T]:
        if self.is_graphql:
            raise RuntimeError("Not supported for GraphQL pagination")

        params = dict(self.__firstParams)
        if page != 0:
            params["page"] = page + 1
        if self.__requester.per_page != 30:
            params["per_page"] = self.__requester.per_page
        headers, data = self.__requester.requestJsonAndCheck(
            "GET", self.__firstUrl, parameters=params, headers=self.__headers  # type: ignore
        )

        if self.__list_item in data:
            self.__totalCount = data.get("total_count")
            data = data[self.__list_item]
        return [
            self.__contentClass(self.__requester, headers, self._transformAttributes(element), completed=False)
            for element in data
        ]

    @classmethod
    def override_attributes(cls, overrides: Dict[str, Any]) -> Callable[[Dict[str, Any]], Dict[str, Any]]:
        def attributes_transformer(element: Dict[str, Any]) -> Dict[str, Any]:
            # Recursively merge overrides with attributes, overriding attributes with overrides
            element = cls.merge_dicts(element, overrides)
            return element

        return attributes_transformer

    @classmethod
    def merge_dicts(cls, d1: Dict[str, Any], d2: Dict[str, Any]) -> Dict[str, Any]:
        # clone d1
        d1 = d1.copy()
        for k, v in d2.items():
            if isinstance(v, dict):
                d1[k] = cls.merge_dicts(d1.get(k, {}), v)
            else:
                d1[k] = v
        return d1

    @classmethod
    def paths_of_dict(cls, d: dict) -> dict:
        return {key: cls.paths_of_dict(val) if isinstance(val, dict) else None for key, val in d.items()}<|MERGE_RESOLUTION|>--- conflicted
+++ resolved
@@ -281,23 +281,17 @@
 
     def __reverse(self) -> None:
         self._reversed = True
-<<<<<<< HEAD
         if self.is_rest:
             lastUrl = self._getLastPageUrl()
             if lastUrl:
                 self.__nextUrl = lastUrl
-=======
-        lastUrl = self._getLastPageUrl()
-        if lastUrl:
-            self.__nextUrl = lastUrl
-            if self.__nextParams:
-                # #2929: remove all parameters from self.__nextParams contained in self.__nextUrl
-                self.__nextParams = {
-                    k: v
-                    for k, v in self.__nextParams.items()
-                    if k not in Requester.get_parameters_of_url(self.__nextUrl).keys()
-                }
->>>>>>> 27222251
+                if self.__nextParams:
+                    # #2929: remove all parameters from self.__nextParams contained in self.__nextUrl
+                    self.__nextParams = {
+                        k: v
+                        for k, v in self.__nextParams.items()
+                        if k not in Requester.get_parameters_of_url(self.__nextUrl).keys()
+                    }
 
     def _couldGrow(self) -> bool:
         return (
