--- conflicted
+++ resolved
@@ -86,8 +86,5 @@
 from Issue142 import *
 from Issue158 import *
 from Issue174 import *
-<<<<<<< HEAD
-from Issue216 import *
-=======
 from Issue214 import *
->>>>>>> fefb13d7
+from Issue216 import *