############################ Copyrights and license ############################
#                                                                              #
# Copyright 2012 Steve English <steve.english@navetas.com>                     #
# Copyright 2012 Vincent Jacques <vincent@vincent-jacques.net>                 #
# Copyright 2012 Zearin <zearin@gonk.net>                                      #
# Copyright 2013 AKFish <akfish@gmail.com>                                     #
# Copyright 2013 Vincent Jacques <vincent@vincent-jacques.net>                 #
# Copyright 2013 martinqt <m.ki2@laposte.net>                                  #
# Copyright 2014 Vincent Jacques <vincent@vincent-jacques.net>                 #
# Copyright 2015 Sebastien Besson <seb.besson@gmail.com>                       #
# Copyright 2016 Jannis Gebauer <ja.geb@me.com>                                #
# Copyright 2016 Matthew Neal <meneal@matthews-mbp.raleigh.ibm.com>            #
# Copyright 2016 Michael Pereira <pereira.m@gmail.com>                         #
# Copyright 2016 Peter Buckley <dx-pbuckley@users.noreply.github.com>          #
# Copyright 2017 Balázs Rostás <rostas.balazs@gmail.com>                       #
# Copyright 2018 Anton Nguyen <afnguyen85@gmail.com>                           #
# Copyright 2018 Jacopo Notarstefano <jacopo.notarstefano@gmail.com>           #
# Copyright 2018 Jasper van Wanrooy <jasper@vanwanrooy.net>                    #
# Copyright 2018 Raihaan <31362124+res0nance@users.noreply.github.com>         #
# Copyright 2018 Shubham Singh <41840111+singh811@users.noreply.github.com>    #
# Copyright 2018 Steve Kowalik <steven@wedontsleep.org>                        #
# Copyright 2018 Tim Boring <tboring@hearst.com>                               #
# Copyright 2018 Wan Liuyang <tsfdye@gmail.com>                                #
# Copyright 2018 Yossarian King <yggy@blackbirdinteractive.com>                #
# Copyright 2018 sfdye <tsfdye@gmail.com>                                      #
# Copyright 2019 Brian Choy <byceee@gmail.com>                                 #
# Copyright 2019 Geoffroy Jabouley <gjabouley@invensense.com>                  #
# Copyright 2019 Pascal Bach <pasci.bach@gmail.com>                            #
# Copyright 2019 Raihaan <31362124+res0nance@users.noreply.github.com>         #
# Copyright 2019 Shibasis Patel <smartshibasish@gmail.com>                     #
# Copyright 2019 Steve Kowalik <steven@wedontsleep.org>                        #
# Copyright 2019 Wan Liuyang <tsfdye@gmail.com>                                #
# Copyright 2019 ebrown <brownierin@users.noreply.github.com>                  #
# Copyright 2020 Anuj Bansal <bansalanuj1996@gmail.com>                        #
# Copyright 2020 Glenn McDonald <testworksau@users.noreply.github.com>         #
# Copyright 2020 Steve Kowalik <steven@wedontsleep.org>                        #
# Copyright 2020 latacora-daniel <71085674+latacora-daniel@users.noreply.github.com>#
# Copyright 2020 ton-katsu <sakamoto.yoshihisa@gmail.com>                      #
# Copyright 2021 James Simpson <jsimpso@users.noreply.github.com>              #
# Copyright 2021 Marina Peresypkina <mi9onev@gmail.com>                        #
# Copyright 2021 Mark Walker <mark.walker@realbuzz.com>                        #
# Copyright 2021 Steve Kowalik <steven@wedontsleep.org>                        #
# Copyright 2021 Tanner <51724788+lightningboltemoji@users.noreply.github.com> #
# Copyright 2022 KimSia Sim <245021+simkimsia@users.noreply.github.com>        #
# Copyright 2023 Enrico Minack <github@enrico.minack.dev>                      #
# Copyright 2023 Felipe Peter <mr-peipei@web.de>                               #
# Copyright 2023 Jirka Borovec <6035284+Borda@users.noreply.github.com>        #
# Copyright 2023 Jonathan Greg <31892308+jmgreg31@users.noreply.github.com>    #
# Copyright 2023 Jonathan Leitschuh <jonathan.leitschuh@gmail.com>             #
# Copyright 2023 Mark Amery <markamery@btinternet.com>                         #
# Copyright 2023 Mauricio Alejandro Martínez Pacheco <mauricio.martinez@premise.com>#
# Copyright 2023 Mauricio Alejandro Martínez Pacheco <n_othing@hotmail.com>    #
# Copyright 2023 Oliver Mannion <125105+tekumara@users.noreply.github.com>     #
# Copyright 2023 Trim21 <trim21.me@gmail.com>                                  #
# Copyright 2024 Andrii Kezikov <cheshirez@gmail.com>                          #
# Copyright 2024 Bill Napier <napier@pobox.com>                                #
# Copyright 2024 Enrico Minack <github@enrico.minack.dev>                      #
# Copyright 2024 Jacky Lam <jacky.lam@r2studiohk.com>                          #
# Copyright 2024 Jirka Borovec <6035284+Borda@users.noreply.github.com>        #
# Copyright 2024 Mohamed Mostafa <112487260+mohy01@users.noreply.github.com>   #
# Copyright 2024 Oskar Jansson <56458534+janssonoskar@users.noreply.github.com>#
# Copyright 2024 Pasha Fateev <pasha@autokitteh.com>                           #
# Copyright 2024 Thomas Cooper <coopernetes@proton.me>                         #
# Copyright 2024 Thomas Crowley <15927917+thomascrowley@users.noreply.github.com>#
# Copyright 2025 Bill Napier <napier@pobox.com>                                #
# Copyright 2025 Dom Heinzeller <dom.heinzeller@icloud.com>                    #
# Copyright 2025 Enrico Minack <github@enrico.minack.dev>                      #
#                                                                              #
# This file is part of PyGithub.                                               #
# http://pygithub.readthedocs.io/                                              #
#                                                                              #
# PyGithub is free software: you can redistribute it and/or modify it under    #
# the terms of the GNU Lesser General Public License as published by the Free  #
# Software Foundation, either version 3 of the License, or (at your option)    #
# any later version.                                                           #
#                                                                              #
# PyGithub is distributed in the hope that it will be useful, but WITHOUT ANY  #
# WARRANTY; without even the implied warranty of MERCHANTABILITY or FITNESS    #
# FOR A PARTICULAR PURPOSE. See the GNU Lesser General Public License for more #
# details.                                                                     #
#                                                                              #
# You should have received a copy of the GNU Lesser General Public License     #
# along with PyGithub. If not, see <http://www.gnu.org/licenses/>.             #
#                                                                              #
################################################################################

from __future__ import annotations

import urllib.parse
from datetime import datetime
from typing import TYPE_CHECKING, Any

import github.CodeSecurityConfig
import github.CodeSecurityConfigRepository
import github.Copilot
import github.DefaultCodeSecurityConfig
import github.Event
import github.GithubObject
import github.HookDelivery
import github.NamedUser
import github.OrganizationCustomProperty
import github.OrganizationDependabotAlert
import github.OrganizationSecret
import github.OrganizationVariable
import github.Plan
import github.Project
import github.Repository
import github.SelfHostedActionsRunner
<<<<<<< HEAD
import github.SelfHostedActionsRunnerApplication
import github.SelfHostedActionsRunnerJitConfig
import github.SelfHostedActionsRunnerToken
=======
>>>>>>> f1fc6e7c
import github.Team
from github import Consts
from github.GithubObject import (
    Attribute,
    CompletableGithubObject,
    NotSet,
    Opt,
    is_defined,
    is_optional,
    is_optional_list,
    is_undefined,
)
from github.PaginatedList import PaginatedList

if TYPE_CHECKING:
    from github.CodeSecurityConfig import CodeSecurityConfig
    from github.CodeSecurityConfigRepository import CodeSecurityConfigRepository
    from github.Copilot import Copilot
    from github.DefaultCodeSecurityConfig import DefaultCodeSecurityConfig
    from github.Event import Event
    from github.Hook import Hook
    from github.Installation import Installation
    from github.Issue import Issue
    from github.Label import Label
    from github.Migration import Migration
    from github.NamedUser import NamedUser, OrganizationInvitation
    from github.OrganizationCustomProperty import (
        CustomProperty,
        OrganizationCustomProperty,
        RepositoryCustomPropertyValues,
    )
    from github.OrganizationDependabotAlert import OrganizationDependabotAlert
    from github.OrganizationSecret import OrganizationSecret
    from github.OrganizationVariable import OrganizationVariable
    from github.Plan import Plan
    from github.Project import Project
    from github.PublicKey import PublicKey
    from github.Repository import Repository
    from github.SelfHostedActionsRunner import SelfHostedActionsRunner
<<<<<<< HEAD
    from github.SelfHostedActionsRunnerApplication import SelfHostedActionsRunnerApplication
    from github.SelfHostedActionsRunnerJitConfig import SelfHostedActionsRunnerJitConfig
    from github.SelfHostedActionsRunnerToken import SelfHostedActionsRunnerToken
=======
>>>>>>> f1fc6e7c
    from github.Team import Team


class Organization(CompletableGithubObject):
    """
    This class represents Organizations.

    The reference can be found here
    https://docs.github.com/en/rest/reference/orgs

    The OpenAPI schema can be found at
    - /components/schemas/actor
    - /components/schemas/nullable-organization-simple
    - /components/schemas/nullable-simple-user
    - /components/schemas/organization-full
    - /components/schemas/organization-simple
    - /components/schemas/team-organization

    """

    def _initAttributes(self) -> None:
        self._advanced_security_enabled_for_new_repositories: Attribute[bool] = NotSet
        self._archived_at: Attribute[datetime] = NotSet
        self._avatar_url: Attribute[str] = NotSet
        self._billing_email: Attribute[str] = NotSet
        self._blog: Attribute[str | None] = NotSet
        self._collaborators: Attribute[int] = NotSet
        self._company: Attribute[str] = NotSet
        self._created_at: Attribute[datetime] = NotSet
        self._default_repository_permission: Attribute[str] = NotSet
        self._dependabot_alerts_enabled_for_new_repositories: Attribute[bool] = NotSet
        self._dependabot_security_updates_enabled_for_new_repositories: Attribute[bool] = NotSet
        self._dependency_graph_enabled_for_new_repositories: Attribute[bool] = NotSet
        self._description: Attribute[str] = NotSet
        self._disk_usage: Attribute[int] = NotSet
        self._display_login: Attribute[str] = NotSet
        self._email: Attribute[str] = NotSet
        self._events_url: Attribute[str] = NotSet
        self._followers: Attribute[int] = NotSet
        self._following: Attribute[int] = NotSet
        self._gravatar_id: Attribute[str] = NotSet
        self._has_organization_projects: Attribute[bool] = NotSet
        self._has_repository_projects: Attribute[bool] = NotSet
        self._hooks_url: Attribute[str] = NotSet
        self._html_url: Attribute[str] = NotSet
        self._id: Attribute[int] = NotSet
        self._is_verified: Attribute[bool] = NotSet
        self._issues_url: Attribute[str] = NotSet
        self._location: Attribute[str] = NotSet
        self._login: Attribute[str] = NotSet
        self._members_allowed_repository_creation_type: Attribute[str] = NotSet
        self._members_can_create_internal_repositories: Attribute[bool] = NotSet
        self._members_can_create_pages: Attribute[bool] = NotSet
        self._members_can_create_private_pages: Attribute[bool] = NotSet
        self._members_can_create_private_repositories: Attribute[bool] = NotSet
        self._members_can_create_public_pages: Attribute[bool] = NotSet
        self._members_can_create_public_repositories: Attribute[bool] = NotSet
        self._members_can_create_repositories: Attribute[bool] = NotSet
        self._members_can_fork_private_repositories: Attribute[bool] = NotSet
        self._members_url: Attribute[str] = NotSet
        self._name: Attribute[str] = NotSet
        self._node_id: Attribute[str] = NotSet
        self._owned_private_repos: Attribute[int] = NotSet
        self._plan: Attribute[Plan] = NotSet
        self._private_gists: Attribute[int] = NotSet
        self._public_gists: Attribute[int] = NotSet
        self._public_members_url: Attribute[str] = NotSet
        self._public_repos: Attribute[int] = NotSet
        self._repos_url: Attribute[str] = NotSet
        self._secret_scanning_enabled_for_new_repositories: Attribute[bool] = NotSet
        self._secret_scanning_push_protection_custom_link: Attribute[str] = NotSet
        self._secret_scanning_push_protection_custom_link_enabled: Attribute[bool] = NotSet
        self._secret_scanning_push_protection_enabled_for_new_repositories: Attribute[bool] = NotSet
        self._total_private_repos: Attribute[int] = NotSet
        self._twitter_username: Attribute[str] = NotSet
        self._two_factor_requirement_enabled: Attribute[bool] = NotSet
        self._type: Attribute[str] = NotSet
        self._updated_at: Attribute[datetime] = NotSet
        self._url: Attribute[str] = NotSet
        self._web_commit_signoff_required: Attribute[bool] = NotSet

    def __repr__(self) -> str:
        return self.get__repr__({"login": self._login.value})

    @property
    def advanced_security_enabled_for_new_repositories(self) -> bool:
        self._completeIfNotSet(self._advanced_security_enabled_for_new_repositories)
        return self._advanced_security_enabled_for_new_repositories.value

    @property
    def archived_at(self) -> datetime:
        self._completeIfNotSet(self._archived_at)
        return self._archived_at.value

    @property
    def avatar_url(self) -> str:
        self._completeIfNotSet(self._avatar_url)
        return self._avatar_url.value

    @property
    def billing_email(self) -> str:
        self._completeIfNotSet(self._billing_email)
        return self._billing_email.value

    @property
    def blog(self) -> str | None:
        self._completeIfNotSet(self._blog)
        return self._blog.value

    @property
    def collaborators(self) -> int:
        self._completeIfNotSet(self._collaborators)
        return self._collaborators.value

    @property
    def company(self) -> str | None:
        self._completeIfNotSet(self._company)
        return self._company.value

    @property
    def created_at(self) -> datetime:
        self._completeIfNotSet(self._created_at)
        return self._created_at.value

    @property
    def default_repository_permission(self) -> str:
        self._completeIfNotSet(self._default_repository_permission)
        return self._default_repository_permission.value

    @property
    def dependabot_alerts_enabled_for_new_repositories(self) -> bool:
        self._completeIfNotSet(self._dependabot_alerts_enabled_for_new_repositories)
        return self._dependabot_alerts_enabled_for_new_repositories.value

    @property
    def dependabot_security_updates_enabled_for_new_repositories(self) -> bool:
        self._completeIfNotSet(self._dependabot_security_updates_enabled_for_new_repositories)
        return self._dependabot_security_updates_enabled_for_new_repositories.value

    @property
    def dependency_graph_enabled_for_new_repositories(self) -> bool:
        self._completeIfNotSet(self._dependency_graph_enabled_for_new_repositories)
        return self._dependency_graph_enabled_for_new_repositories.value

    @property
    def description(self) -> str:
        self._completeIfNotSet(self._description)
        return self._description.value

    @property
    def disk_usage(self) -> int:
        self._completeIfNotSet(self._disk_usage)
        return self._disk_usage.value

    @property
    def display_login(self) -> str:
        self._completeIfNotSet(self._display_login)
        return self._display_login.value

    @property
    def email(self) -> str | None:
        self._completeIfNotSet(self._email)
        return self._email.value

    @property
    def events_url(self) -> str:
        self._completeIfNotSet(self._events_url)
        return self._events_url.value

    @property
    def followers(self) -> int:
        self._completeIfNotSet(self._followers)
        return self._followers.value

    @property
    def following(self) -> int:
        self._completeIfNotSet(self._following)
        return self._following.value

    @property
    def gravatar_id(self) -> str:
        self._completeIfNotSet(self._gravatar_id)
        return self._gravatar_id.value

    @property
    def has_organization_projects(self) -> bool:
        self._completeIfNotSet(self._has_organization_projects)
        return self._has_organization_projects.value

    @property
    def has_repository_projects(self) -> bool:
        self._completeIfNotSet(self._has_repository_projects)
        return self._has_repository_projects.value

    @property
    def hooks_url(self) -> str:
        self._completeIfNotSet(self._hooks_url)
        return self._hooks_url.value

    @property
    def html_url(self) -> str:
        self._completeIfNotSet(self._html_url)
        return self._html_url.value

    @property
    def id(self) -> int:
        self._completeIfNotSet(self._id)
        return self._id.value

    @property
    def is_verified(self) -> bool:
        self._completeIfNotSet(self._is_verified)
        return self._is_verified.value

    @property
    def issues_url(self) -> str:
        self._completeIfNotSet(self._issues_url)
        return self._issues_url.value

    @property
    def location(self) -> str:
        self._completeIfNotSet(self._location)
        return self._location.value

    @property
    def login(self) -> str:
        self._completeIfNotSet(self._login)
        return self._login.value

    @property
    def members_allowed_repository_creation_type(self) -> str:
        self._completeIfNotSet(self._members_allowed_repository_creation_type)
        return self._members_allowed_repository_creation_type.value

    @property
    def members_can_create_internal_repositories(self) -> bool:
        self._completeIfNotSet(self._members_can_create_internal_repositories)
        return self._members_can_create_internal_repositories.value

    @property
    def members_can_create_pages(self) -> bool:
        self._completeIfNotSet(self._members_can_create_pages)
        return self._members_can_create_pages.value

    @property
    def members_can_create_private_pages(self) -> bool:
        self._completeIfNotSet(self._members_can_create_private_pages)
        return self._members_can_create_private_pages.value

    @property
    def members_can_create_private_repositories(self) -> bool:
        self._completeIfNotSet(self._members_can_create_private_repositories)
        return self._members_can_create_private_repositories.value

    @property
    def members_can_create_public_pages(self) -> bool:
        self._completeIfNotSet(self._members_can_create_public_pages)
        return self._members_can_create_public_pages.value

    @property
    def members_can_create_public_repositories(self) -> bool:
        self._completeIfNotSet(self._members_can_create_public_repositories)
        return self._members_can_create_public_repositories.value

    @property
    def members_can_create_repositories(self) -> bool:
        self._completeIfNotSet(self._members_can_create_repositories)
        return self._members_can_create_repositories.value

    @property
    def members_can_fork_private_repositories(self) -> bool:
        self._completeIfNotSet(self._members_can_fork_private_repositories)
        return self._members_can_fork_private_repositories.value

    @property
    def members_url(self) -> str:
        self._completeIfNotSet(self._members_url)
        return self._members_url.value

    @property
    def name(self) -> str | None:
        self._completeIfNotSet(self._name)
        return self._name.value

    @property
    def node_id(self) -> str:
        self._completeIfNotSet(self._node_id)
        return self._node_id.value

    @property
    def owned_private_repos(self) -> int:
        self._completeIfNotSet(self._owned_private_repos)
        return self._owned_private_repos.value

    @property
    def plan(self) -> Plan:
        self._completeIfNotSet(self._plan)
        return self._plan.value

    @property
    def private_gists(self) -> int:
        self._completeIfNotSet(self._private_gists)
        return self._private_gists.value

    @property
    def public_gists(self) -> int:
        self._completeIfNotSet(self._public_gists)
        return self._public_gists.value

    @property
    def public_members_url(self) -> str:
        self._completeIfNotSet(self._public_members_url)
        return self._public_members_url.value

    @property
    def public_repos(self) -> int:
        self._completeIfNotSet(self._public_repos)
        return self._public_repos.value

    @property
    def repos_url(self) -> str:
        self._completeIfNotSet(self._repos_url)
        return self._repos_url.value

    @property
    def secret_scanning_enabled_for_new_repositories(self) -> bool:
        self._completeIfNotSet(self._secret_scanning_enabled_for_new_repositories)
        return self._secret_scanning_enabled_for_new_repositories.value

    @property
    def secret_scanning_push_protection_custom_link(self) -> str:
        self._completeIfNotSet(self._secret_scanning_push_protection_custom_link)
        return self._secret_scanning_push_protection_custom_link.value

    @property
    def secret_scanning_push_protection_custom_link_enabled(self) -> bool:
        self._completeIfNotSet(self._secret_scanning_push_protection_custom_link_enabled)
        return self._secret_scanning_push_protection_custom_link_enabled.value

    @property
    def secret_scanning_push_protection_enabled_for_new_repositories(self) -> bool:
        self._completeIfNotSet(self._secret_scanning_push_protection_enabled_for_new_repositories)
        return self._secret_scanning_push_protection_enabled_for_new_repositories.value

    @property
    def total_private_repos(self) -> int:
        self._completeIfNotSet(self._total_private_repos)
        return self._total_private_repos.value

    @property
    def twitter_username(self) -> str:
        self._completeIfNotSet(self._twitter_username)
        return self._twitter_username.value

    @property
    def two_factor_requirement_enabled(self) -> bool:
        self._completeIfNotSet(self._two_factor_requirement_enabled)
        return self._two_factor_requirement_enabled.value

    @property
    def type(self) -> str:
        self._completeIfNotSet(self._type)
        return self._type.value

    @property
    def updated_at(self) -> datetime:
        self._completeIfNotSet(self._updated_at)
        return self._updated_at.value

    @property
    def url(self) -> str:
        self._completeIfNotSet(self._url)
        return self._url.value

    @property
    def web_commit_signoff_required(self) -> bool:
        self._completeIfNotSet(self._web_commit_signoff_required)
        return self._web_commit_signoff_required.value

    def add_to_members(self, member: NamedUser, role: Opt[str] = NotSet) -> None:
        """
        :calls: `PUT /orgs/{org}/memberships/{user} <https://docs.github.com/en/rest/reference/orgs#update-an-organization-membership-for-the-authenticated-user>`_
        """
        assert is_optional(role, str), role
        assert isinstance(member, github.NamedUser.NamedUser), member
        put_parameters = NotSet.remove_unset_items({"role": role})
        headers, data = self._requester.requestJsonAndCheck(
            "PUT", f"{self.url}/memberships/{member._identity}", input=put_parameters
        )

    def add_to_public_members(self, public_member: NamedUser) -> None:
        """
        :calls: `PUT /orgs/{org}/public_members/{user} <https://docs.github.com/en/rest/reference/orgs#members>`_
        """
        assert isinstance(public_member, github.NamedUser.NamedUser), public_member
        headers, data = self._requester.requestJsonAndCheck(
            "PUT", f"{self.url}/public_members/{public_member._identity}"
        )

    def create_fork(
        self,
        repo: Repository,
        name: Opt[str] = NotSet,
        default_branch_only: Opt[bool] = NotSet,
    ) -> Repository:
        """
        :calls: `POST /repos/{owner}/{repo}/forks <https://docs.github.com/en/rest/reference/repos#forks>`_
        """
        assert isinstance(repo, github.Repository.Repository), repo
        return repo.create_fork(
            self,
            name=name,
            default_branch_only=default_branch_only,
        )

    def create_repo_from_template(
        self,
        name: str,
        repo: Repository,
        description: Opt[str] = NotSet,
        include_all_branches: Opt[bool] = NotSet,
        private: Opt[bool] = NotSet,
    ) -> Repository:
        """self.name
        :calls: `POST /repos/{template_owner}/{template_repo}/generate <https://docs.github.com/en/rest/reference/repos#create-a-repository-using-a-template>`_
        """
        assert isinstance(name, str), name
        assert isinstance(repo, github.Repository.Repository), repo
        assert is_optional(description, str), description
        assert is_optional(include_all_branches, bool), include_all_branches
        assert is_optional(private, bool), private
        post_parameters: dict[str, Any] = NotSet.remove_unset_items(
            {
                "name": name,
                "owner": self.login,
                "description": description,
                "include_all_branches": include_all_branches,
                "private": private,
            }
        )

        headers, data = self._requester.requestJsonAndCheck(
            "POST",
            f"/repos/{repo.owner.login}/{repo.name}/generate",
            input=post_parameters,
            headers={"Accept": "application/vnd.github.v3+json"},
        )
        return github.Repository.Repository(self._requester, headers, data, completed=True)

    def create_hook(
        self,
        name: str,
        config: dict[str, str],
        events: Opt[list[str]] = NotSet,
        active: Opt[bool] = NotSet,
    ) -> Hook:
        """
        :calls: `POST /orgs/{owner}/hooks <https://docs.github.com/en/rest/reference/orgs#webhooks>`_
        :param name: string
        :param config: dict
        :param events: list of string
        :param active: bool
        :rtype: :class:`github.Hook.Hook`
        """
        assert isinstance(name, str), name
        assert isinstance(config, dict), config
        assert is_optional_list(events, str), events
        assert is_optional(active, bool), active
        post_parameters: dict[str, Any] = NotSet.remove_unset_items(
            {
                "name": name,
                "config": config,
                "events": events,
                "active": active,
            }
        )
        headers, data = self._requester.requestJsonAndCheck("POST", f"{self.url}/hooks", input=post_parameters)
        return github.Hook.Hook(self._requester, headers, data, completed=True)

    def create_project(self, name: str, body: Opt[str] = NotSet) -> github.Project.Project:
        """
        :calls: `POST /orgs/{org}/projects <https://docs.github.com/en/rest/reference/projects#create-an-organization-project>`_
        """
        assert isinstance(name, str), name
        assert is_optional(body, str), body
        post_parameters: dict[str, Any] = NotSet.remove_unset_items({"name": name, "body": body})

        headers, data = self._requester.requestJsonAndCheck(
            "POST",
            f"{self.url}/projects",
            input=post_parameters,
            headers={"Accept": Consts.mediaTypeProjectsPreview},
        )
        return github.Project.Project(self._requester, headers, data, completed=True)

    def create_repo(
        self,
        name: str,
        description: Opt[str] = NotSet,
        homepage: Opt[str] = NotSet,
        private: Opt[bool] = NotSet,
        visibility: Opt[str] = NotSet,
        has_issues: Opt[bool] = NotSet,
        has_wiki: Opt[bool] = NotSet,
        has_downloads: Opt[bool] = NotSet,
        has_projects: Opt[bool] = NotSet,
        team_id: Opt[int] = NotSet,
        auto_init: Opt[bool] = NotSet,
        license_template: Opt[str] = NotSet,
        gitignore_template: Opt[str] = NotSet,
        allow_squash_merge: Opt[bool] = NotSet,
        allow_merge_commit: Opt[bool] = NotSet,
        allow_rebase_merge: Opt[bool] = NotSet,
        delete_branch_on_merge: Opt[bool] = NotSet,
        allow_update_branch: Opt[bool] = NotSet,
        is_template: Opt[bool] = NotSet,
        allow_auto_merge: Opt[bool] = NotSet,
        use_squash_pr_title_as_default: Opt[bool] = NotSet,
        squash_merge_commit_title: Opt[str] = NotSet,
        squash_merge_commit_message: Opt[str] = NotSet,
        merge_commit_title: Opt[str] = NotSet,
        merge_commit_message: Opt[str] = NotSet,
        custom_properties: Opt[dict[str, Any]] = NotSet,
    ) -> github.Repository.Repository:
        """
        :calls: `POST /orgs/{org}/repos <https://docs.github.com/en/rest/reference/repos>`_
        """
        assert isinstance(name, str), name
        assert is_optional(description, str), description
        assert is_optional(homepage, str), homepage
        assert is_optional(private, bool), private
        assert is_optional(visibility, str), visibility
        assert is_optional(has_issues, bool), has_issues
        assert is_optional(has_wiki, bool), has_wiki
        assert is_optional(has_downloads, bool), has_downloads
        assert is_optional(has_projects, bool), has_projects
        assert is_optional(team_id, int), team_id
        assert is_optional(auto_init, bool), auto_init
        assert is_optional(license_template, str), license_template
        assert is_optional(gitignore_template, str), gitignore_template
        assert is_optional(allow_squash_merge, bool), allow_squash_merge
        assert is_optional(allow_merge_commit, bool), allow_merge_commit
        assert is_optional(allow_rebase_merge, bool), allow_rebase_merge
        assert is_optional(delete_branch_on_merge, bool), delete_branch_on_merge
        assert is_optional(allow_update_branch, bool), allow_update_branch
        assert is_optional(is_template, bool), is_template
        assert is_optional(allow_auto_merge, bool), allow_auto_merge
        assert is_optional(use_squash_pr_title_as_default, bool), use_squash_pr_title_as_default
        assert squash_merge_commit_title in ["PR_TITLE", "COMMIT_OR_PR_TITLE", NotSet], squash_merge_commit_title
        assert squash_merge_commit_message in [
            "PR_BODY",
            "COMMIT_MESSAGES",
            "BLANK",
            NotSet,
        ], squash_merge_commit_message
        assert merge_commit_title in ["PR_TITLE", "MERGE_MESSAGE", NotSet], merge_commit_title
        assert merge_commit_message in ["PR_TITLE", "PR_BODY", "BLANK", NotSet], merge_commit_message
        assert is_optional(custom_properties, dict), custom_properties
        post_parameters = NotSet.remove_unset_items(
            {
                "name": name,
                "description": description,
                "homepage": homepage,
                "private": private,
                "visibility": visibility,
                "has_issues": has_issues,
                "has_wiki": has_wiki,
                "has_downloads": has_downloads,
                "has_projects": has_projects,
                "team_id": team_id,
                "auto_init": auto_init,
                "license_template": license_template,
                "gitignore_template": gitignore_template,
                "allow_squash_merge": allow_squash_merge,
                "allow_merge_commit": allow_merge_commit,
                "allow_rebase_merge": allow_rebase_merge,
                "delete_branch_on_merge": delete_branch_on_merge,
                "allow_update_branch": allow_update_branch,
                "is_template": is_template,
                "allow_auto_merge": allow_auto_merge,
                "use_squash_pr_title_as_default": use_squash_pr_title_as_default,
                "squash_merge_commit_title": squash_merge_commit_title,
                "squash_merge_commit_message": squash_merge_commit_message,
                "merge_commit_title": merge_commit_title,
                "merge_commit_message": merge_commit_message,
                "custom_properties": custom_properties,
            }
        )

        headers, data = self._requester.requestJsonAndCheck(
            "POST",
            f"{self.url}/repos",
            input=post_parameters,
            headers={"Accept": Consts.repoVisibilityPreview},
        )
        return github.Repository.Repository(self._requester, headers, data, completed=True)

    def create_secret(
        self,
        secret_name: str,
        unencrypted_value: str,
        visibility: str = "all",
        selected_repositories: Opt[list[github.Repository.Repository]] = NotSet,
        secret_type: str = "actions",
    ) -> github.OrganizationSecret.OrganizationSecret:
        """
        :param secret_name: string name of the secret
        :param unencrypted_value: string plain text value of the secret
        :param visibility: string options all or selected
        :param selected_repositories: list of repositrories that the secret will be available in
        :param secret_type: string options actions or dependabot

        :calls: `PUT /orgs/{org}/{secret_type}/secrets/{secret_name} <https://docs.github.com/en/rest/actions/secrets#create-or-update-an-organization-secret>`_
        """
        assert isinstance(secret_name, str), secret_name
        assert isinstance(unencrypted_value, str), unencrypted_value
        assert isinstance(visibility, str), visibility
        assert is_optional_list(selected_repositories, github.Repository.Repository), selected_repositories
        assert secret_type in ["actions", "dependabot"], "secret_type should be actions or dependabot"

        if visibility == "selected":
            assert isinstance(selected_repositories, list) and all(
                isinstance(element, github.Repository.Repository) for element in selected_repositories
            ), selected_repositories
        else:
            assert selected_repositories is NotSet

        public_key = self.get_public_key(secret_type=secret_type)
        payload = public_key.encrypt(unencrypted_value)
        put_parameters: dict[str, Any] = {
            "key_id": public_key.key_id,
            "encrypted_value": payload,
            "visibility": visibility,
        }
        if is_defined(selected_repositories):
            # Dependbot and Actions endpoint expects different types
            # https://docs.github.com/en/rest/dependabot/secrets?apiVersion=2022-11-28#create-or-update-an-organization-secret
            # https://docs.github.com/en/rest/actions/secrets?apiVersion=2022-11-28#create-or-update-an-organization-secret
            if secret_type == "actions":
                put_parameters["selected_repository_ids"] = [element.id for element in selected_repositories]
            if secret_type == "dependabot":
                put_parameters["selected_repository_ids"] = [str(element.id) for element in selected_repositories]

        self._requester.requestJsonAndCheck(
            "PUT", f"{self.url}/{secret_type}/secrets/{urllib.parse.quote(secret_name)}", input=put_parameters
        )

        return github.OrganizationSecret.OrganizationSecret(
            requester=self._requester,
            headers={},
            attributes={
                "name": secret_name,
                "visibility": visibility,
                "selected_repositories_url": f"{self.url}/{secret_type}/secrets/{urllib.parse.quote(secret_name)}/repositories",
                "url": f"{self.url}/{secret_type}/secrets/{urllib.parse.quote(secret_name)}",
            },
            completed=False,
        )

    def get_secrets(self, secret_type: str = "actions") -> PaginatedList[OrganizationSecret]:
        """
        Gets all organization secrets :param secret_type: string options actions or dependabot :rtype:

        :class:`PaginatedList` of :class:`github.OrganizationSecret.OrganizationSecret`

        """
        assert secret_type in ["actions", "dependabot"], "secret_type should be actions or dependabot"
        return PaginatedList(
            github.OrganizationSecret.OrganizationSecret,
            self._requester,
            f"{self.url}/{secret_type}/secrets",
            None,
            list_item="secrets",
        )

    def get_secret(self, secret_name: str, secret_type: str = "actions") -> OrganizationSecret:
        """
        :calls: 'GET /orgs/{org}/{secret_type}/secrets/{secret_name} <https://docs.github.com/en/rest/actions/secrets#get-an-organization-secret>`_
        :param secret_name: string
        :param secret_type: string options actions or dependabot
        :rtype: github.OrganizationSecret.OrganizationSecret
        """
        assert isinstance(secret_name, str), secret_name
        assert secret_type in ["actions", "dependabot"], "secret_type should be actions or dependabot"
        return github.OrganizationSecret.OrganizationSecret(
            requester=self._requester,
            headers={},
            attributes={"url": f"{self.url}/{secret_type}/secrets/{urllib.parse.quote(secret_name)}"},
            completed=False,
        )

    def create_team(
        self,
        name: str,
        repo_names: Opt[list[Repository]] = NotSet,
        permission: Opt[str] = NotSet,
        privacy: Opt[str] = NotSet,
        description: Opt[str] = NotSet,
        parent_team_id: Opt[int] = NotSet,
        maintainers: Opt[list[int]] = NotSet,
        notification_setting: Opt[str] = NotSet,
    ) -> Team:
        """
        :calls: `POST /orgs/{org}/teams <https://docs.github.com/en/rest/reference/teams#list-teams>`_
        :param name: string
        :param repo_names: list of :class:`github.Repository.Repository`
        :param permission: string
        :param privacy: string
        :param description: string
        :param parent_team_id: integer
        :param maintainers: list of: integer
        :param notification_setting: string
        :rtype: :class:`github.Team.Team`
        """
        assert isinstance(name, str), name
        assert is_optional_list(repo_names, github.Repository.Repository), repo_names
        assert is_optional_list(maintainers, int), maintainers
        assert is_optional(parent_team_id, int), parent_team_id
        assert is_optional(permission, str), permission
        assert is_optional(privacy, str), privacy
        assert is_optional(description, str), description
        assert notification_setting in ["notifications_enabled", "notifications_disabled", NotSet], notification_setting
        post_parameters: dict[str, Any] = NotSet.remove_unset_items(
            {
                "name": name,
                "permission": permission,
                "privacy": privacy,
                "description": description,
                "parent_team_id": parent_team_id,
                "maintainers": maintainers,
                "notification_setting": notification_setting,
            }
        )
        if is_defined(repo_names):
            post_parameters["repo_names"] = [element._identity for element in repo_names]
        headers, data = self._requester.requestJsonAndCheck("POST", f"{self.url}/teams", input=post_parameters)
        return github.Team.Team(self._requester, headers, data, completed=True)

    def create_variable(
        self,
        variable_name: str,
        value: str,
        visibility: str = "all",
        selected_repositories: github.GithubObject.Opt[list[github.Repository.Repository]] = NotSet,
    ) -> github.OrganizationVariable.OrganizationVariable:
        """
        :calls: `POST /orgs/{org}/actions/variables/ <https://docs.github.com/en/rest/actions/variables#create-an-organization-variable>`_
        :param variable_name: string
        :param value: string
        :param visibility: string
        :param selected_repositories: list of :class:`github.Repository.Repository`
        :rtype: github.OrganizationVariable.OrganizationVariable
        """
        assert isinstance(variable_name, str), variable_name
        assert isinstance(value, str), value
        assert isinstance(visibility, str), visibility
        if visibility == "selected":
            assert isinstance(selected_repositories, list) and all(
                isinstance(element, github.Repository.Repository) for element in selected_repositories
            ), selected_repositories
        else:
            assert selected_repositories is NotSet

        post_parameters: dict[str, Any] = {
            "name": variable_name,
            "value": value,
            "visibility": visibility,
        }
        if is_defined(selected_repositories):
            post_parameters["selected_repository_ids"] = [element.id for element in selected_repositories]

        self._requester.requestJsonAndCheck("POST", f"{self.url}/actions/variables", input=post_parameters)

        return github.OrganizationVariable.OrganizationVariable(
            requester=self._requester,
            headers={},
            attributes={
                "name": variable_name,
                "visibility": visibility,
                "value": value,
                "selected_repositories_url": f"{self.url}/actions/variables/{urllib.parse.quote(variable_name)}/repositories",
                "url": self.url,
            },
            completed=False,
        )

    def get_variables(self) -> PaginatedList[OrganizationVariable]:
        """
        Gets all organization variables :rtype: :class:`PaginatedList` of
        :class:`github.OrganizationVariable.OrganizationVariable`
        """
        return PaginatedList(
            github.OrganizationVariable.OrganizationVariable,
            self._requester,
            f"{self.url}/actions/variables",
            None,
            list_item="variables",
        )

    def get_variable(self, variable_name: str) -> OrganizationVariable:
        """
        :calls: 'GET /orgs/{org}/actions/variables/{variable_name} <https://docs.github.com/en/rest/actions/variables#get-an-organization-variable>`_
        :param variable_name: string
        :rtype: github.OrganizationVariable.OrganizationVariable
        """
        assert isinstance(variable_name, str), variable_name
        return github.OrganizationVariable.OrganizationVariable(
            requester=self._requester,
            headers={},
            attributes={"url": f"{self.url}/actions/variables/{urllib.parse.quote(variable_name)}"},
            completed=False,
        )

    def delete_hook(self, id: int) -> None:
        """
        :calls: `DELETE /orgs/{owner}/hooks/{id} <https://docs.github.com/en/rest/reference/orgs#webhooks>`_
        :param id: integer
        :rtype: None`
        """
        assert isinstance(id, int), id
        headers, data = self._requester.requestJsonAndCheck("DELETE", f"{self.url}/hooks/{id}")

    def edit(
        self,
        billing_email: Opt[str] = NotSet,
        blog: Opt[str] = NotSet,
        company: Opt[str] = NotSet,
        description: Opt[str] = NotSet,
        email: Opt[str] = NotSet,
        location: Opt[str] = NotSet,
        name: Opt[str] = NotSet,
    ) -> None:
        """
        :calls: `PATCH /orgs/{org} <https://docs.github.com/en/rest/reference/orgs>`_
        """
        assert is_optional(billing_email, str), billing_email
        assert is_optional(blog, str), blog
        assert is_optional(company, str), company
        assert is_optional(description, str), description
        assert is_optional(email, str), email
        assert is_optional(location, str), location
        assert is_optional(name, str), name
        post_parameters = NotSet.remove_unset_items(
            {
                "billing_email": billing_email,
                "blog": blog,
                "company": company,
                "description": description,
                "email": email,
                "location": location,
                "name": name,
            }
        )

        headers, data = self._requester.requestJsonAndCheck("PATCH", self.url, input=post_parameters)
        self._useAttributes(data)

    def edit_hook(
        self,
        id: int,
        name: str,
        config: dict[str, str],
        events: Opt[list[str]] = NotSet,
        active: Opt[bool] = NotSet,
    ) -> Hook:
        """
        :calls: `PATCH /orgs/{owner}/hooks/{id} <https://docs.github.com/en/rest/reference/orgs#webhooks>`_
        """
        assert isinstance(id, int), id
        assert isinstance(name, str), name
        assert isinstance(config, dict), config
        assert is_optional_list(events, str), events
        assert is_optional(active, bool), active
        post_parameters: dict[str, Any] = NotSet.remove_unset_items(
            {"name": name, "config": config, "events": events, "active": active}
        )

        headers, data = self._requester.requestJsonAndCheck("PATCH", f"{self.url}/hooks/{id}", input=post_parameters)
        return github.Hook.Hook(self._requester, headers, data, completed=True)

    def get_events(self) -> PaginatedList[Event]:
        """
        :calls: `GET /orgs/{org}/events <https://docs.github.com/en/rest/reference/activity#events>`_
        :rtype: :class:`PaginatedList` of :class:`github.Event.Event`
        """
        return PaginatedList(github.Event.Event, self._requester, f"{self.url}/events", None)

    def get_hook(self, id: int) -> github.Hook.Hook:
        """
        :calls: `GET /orgs/{owner}/hooks/{id} <https://docs.github.com/en/rest/reference/orgs#webhooks>`_
        """
        assert isinstance(id, int), id
        headers, data = self._requester.requestJsonAndCheck("GET", f"{self.url}/hooks/{id}")
        return github.Hook.Hook(self._requester, headers, data, completed=True)

    def get_hooks(self) -> PaginatedList[Hook]:
        """
        :calls: `GET /orgs/{owner}/hooks <https://docs.github.com/en/rest/reference/orgs#webhooks>`_
        """
        return PaginatedList(github.Hook.Hook, self._requester, f"{self.url}/hooks", None)

    def get_hook_delivery(self, hook_id: int, delivery_id: int) -> github.HookDelivery.HookDelivery:
        """
        :calls: `GET /orgs/{owner}/hooks/{hook_id}/deliveries/{delivery_id} <https://docs.github.com/en/rest/reference/orgs#get-a-webhook-delivery-for-an-organization-webhook>`_
        :param hook_id: integer
        :param delivery_id: integer
        :rtype: :class:`github.HookDelivery.HookDelivery`
        """
        assert isinstance(hook_id, int), hook_id
        assert isinstance(delivery_id, int), delivery_id
        headers, data = self._requester.requestJsonAndCheck(
            "GET", f"{self.url}/hooks/{hook_id}/deliveries/{delivery_id}"
        )
        return github.HookDelivery.HookDelivery(self._requester, headers, data)

    def get_hook_deliveries(self, hook_id: int) -> PaginatedList[github.HookDelivery.HookDeliverySummary]:
        """
        :calls: `GET /orgs/{owner}/hooks/{hook_id}/deliveries <https://docs.github.com/en/rest/reference/orgs#list-deliveries-for-an-organization-webhook>`_
        :param hook_id: integer
        :rtype: :class:`PaginatedList` of :class:`github.HookDelivery.HookDeliverySummary`
        """
        assert isinstance(hook_id, int), hook_id
        return PaginatedList(
            github.HookDelivery.HookDeliverySummary,
            self._requester,
            f"{self.url}/hooks/{hook_id}/deliveries",
            None,
        )

    def get_issues(
        self,
        filter: Opt[str] = NotSet,
        state: Opt[str] = NotSet,
        labels: Opt[list[Label]] = NotSet,
        sort: Opt[str] = NotSet,
        direction: Opt[str] = NotSet,
        since: Opt[datetime] = NotSet,
    ) -> PaginatedList[Issue]:
        """
        :calls: `GET /orgs/{org}/issues <https://docs.github.com/en/rest/reference/issues>`_
        :rtype: :class:`PaginatedList` of :class:`github.Issue.Issue`
        :param filter: string
        :param state: string
        :param labels: list of :class:`github.Label.Label`
        :param sort: string
        :param direction: string
        :param since: datetime
        :rtype: :class:`PaginatedList` of :class:`github.Issue.Issue`
        """
        assert is_optional(filter, str), filter
        assert is_optional(state, str), state
        assert is_optional_list(labels, github.Label.Label), labels
        assert is_optional(sort, str), sort
        assert is_optional(direction, str), direction
        assert is_optional(since, datetime), since
        url_parameters: dict[str, Any] = NotSet.remove_unset_items(
            {"filter": filter, "state": state, "sort": sort, "direction": direction}
        )
        if is_defined(labels):
            url_parameters["labels"] = ",".join(label.name for label in labels)
        if is_defined(since):
            url_parameters["since"] = since.strftime("%Y-%m-%dT%H:%M:%SZ")
        return PaginatedList(github.Issue.Issue, self._requester, f"{self.url}/issues", url_parameters)

    def get_members(
        self,
        filter_: Opt[str] = NotSet,
        role: Opt[str] = NotSet,
    ) -> PaginatedList[NamedUser]:
        """
        :calls: `GET /orgs/{org}/members <https://docs.github.com/en/rest/reference/orgs#members>`_
        """
        assert is_optional(filter_, str), filter_
        assert is_optional(role, str), role

        url_parameters = NotSet.remove_unset_items({"filter": filter_, "role": role})

        return PaginatedList(
            github.NamedUser.NamedUser,
            self._requester,
            f"{self.url}/members",
            url_parameters,
        )

    def get_projects(self, state: Opt[str] = NotSet) -> PaginatedList[Project]:
        """
        :calls: `GET /orgs/{org}/projects <https://docs.github.com/en/rest/reference/projects#list-organization-projects>`_
        """

        url_parameters = NotSet.remove_unset_items({"state": state})

        return PaginatedList(
            github.Project.Project,
            self._requester,
            f"{self.url}/projects",
            url_parameters,
            headers={"Accept": Consts.mediaTypeProjectsPreview},
        )

    def get_public_members(self) -> PaginatedList[NamedUser]:
        """
        :calls: `GET /orgs/{org}/public_members <https://docs.github.com/en/rest/reference/orgs#members>`_
        :rtype: :class:`PaginatedList` of :class:`github.NamedUser.NamedUser`
        """
        return PaginatedList(
            github.NamedUser.NamedUser,
            self._requester,
            f"{self.url}/public_members",
            None,
        )

    def get_outside_collaborators(self, filter_: Opt[str] = NotSet) -> PaginatedList[NamedUser]:
        """
        :calls: `GET /orgs/{org}/outside_collaborators <https://docs.github.com/en/rest/reference/orgs#outside-collaborators>`_
        """
        assert is_optional(filter_, str), filter_

        url_parameters = NotSet.remove_unset_items({"filter": filter_})
        return PaginatedList(
            github.NamedUser.NamedUser,
            self._requester,
            f"{self.url}/outside_collaborators",
            url_parameters,
        )

    def remove_outside_collaborator(self, collaborator: NamedUser) -> None:
        """
        :calls: `DELETE /orgs/{org}/outside_collaborators/{username} <https://docs.github.com/en/rest/reference/orgs#outside-collaborators>`_
        :param collaborator: :class:`github.NamedUser.NamedUser`
        :rtype: None
        """
        assert isinstance(collaborator, github.NamedUser.NamedUser), collaborator
        headers, data = self._requester.requestJsonAndCheck(
            "DELETE", f"{self.url}/outside_collaborators/{collaborator._identity}"
        )

    def convert_to_outside_collaborator(self, member: NamedUser) -> None:
        """
        :calls: `PUT /orgs/{org}/outside_collaborators/{username} <https://docs.github.com/en/rest/reference/orgs#outside-collaborators>`_
        :param member: :class:`github.NamedUser.NamedUser`
        :rtype: None
        """
        assert isinstance(member, github.NamedUser.NamedUser), member
        headers, data = self._requester.requestJsonAndCheck(
            "PUT", f"{self.url}/outside_collaborators/{member._identity}"
        )

    def get_public_key(self, secret_type: str = "actions") -> PublicKey:
        """
        :calls: `GET /orgs/{org}/{secret_type}/secrets/public-key <https://docs.github.com/en/rest/reference/actions#get-an-organization-public-key>`_
        :param secret_type: string options actions or dependabot
        :rtype: :class:`github.PublicKey.PublicKey`
        """
        headers, data = self._requester.requestJsonAndCheck("GET", f"{self.url}/{secret_type}/secrets/public-key")
        return github.PublicKey.PublicKey(self._requester, headers, data, completed=True)

    def get_copilot(self) -> Copilot:
        """
        :calls: Various Copilot-related endpoints for this organization :rtype: :class:`github.Copilot.Copilot`
        """
        return github.Copilot.Copilot(self._requester, self.login)

    def get_repo(self, name: str) -> Repository:
        """
        :calls: `GET /repos/{owner}/{repo} <https://docs.github.com/en/rest/reference/repos>`_
        :param name: string
        :rtype: :class:`github.Repository.Repository`
        """
        assert isinstance(name, str), name
        name = urllib.parse.quote(name)
        headers, data = self._requester.requestJsonAndCheck(
            "GET",
            f"/repos/{self.login}/{name}",
            headers={"Accept": Consts.repoVisibilityPreview},
        )
        return github.Repository.Repository(self._requester, headers, data, completed=True)

    def get_repos(
        self,
        type: Opt[str] = NotSet,
        sort: Opt[str] = NotSet,
        direction: Opt[str] = NotSet,
    ) -> PaginatedList[Repository]:
        """
        :calls: `GET /orgs/{org}/repos <https://docs.github.com/en/rest/reference/repos>`_
        :param type: string ('all', 'public', 'private', 'forks', 'sources', 'member')
        :param sort: string ('created', 'updated', 'pushed', 'full_name')
        :param direction: string ('asc', desc')
        """
        assert is_optional(type, str), type
        assert is_optional(sort, str), sort
        assert is_optional(direction, str), direction

        url_parameters = NotSet.remove_unset_items({"type": type, "sort": sort, "direction": direction})

        return PaginatedList(
            github.Repository.Repository,
            self._requester,
            f"{self.url}/repos",
            url_parameters,
            headers={"Accept": Consts.repoVisibilityPreview},
        )

    def get_team(self, id: int) -> Team:
        """
        :calls: `GET /teams/{id} <https://docs.github.com/en/rest/reference/teams>`_
        """
        assert isinstance(id, int), id
        headers, data = self._requester.requestJsonAndCheck("GET", f"/teams/{id}")
        return github.Team.Team(self._requester, headers, data, completed=True)

    def get_team_by_slug(self, slug: str) -> Team:
        """
        :calls: `GET /orgs/{org}/teams/{team_slug} <https://docs.github.com/en/rest/reference/teams#get-a-team-by-name>`_
        """
        assert isinstance(slug, str), slug
        slug = urllib.parse.quote(slug)
        headers, data = self._requester.requestJsonAndCheck("GET", f"{self.url}/teams/{slug}")
        return github.Team.Team(self._requester, headers, data, completed=True)

    def get_teams(self) -> PaginatedList[Team]:
        """
        :calls: `GET /orgs/{org}/teams <https://docs.github.com/en/rest/reference/teams#list-teams>`_
        """
        return PaginatedList(github.Team.Team, self._requester, f"{self.url}/teams", None)

    def invitations(self) -> PaginatedList[OrganizationInvitation]:
        """
        :calls: `GET /orgs/{org}/invitations <https://docs.github.com/en/rest/reference/orgs#members>`_
        """
        return PaginatedList(
            github.NamedUser.OrganizationInvitation,
            self._requester,
            f"{self.url}/invitations",
            None,
            headers={"Accept": Consts.mediaTypeOrganizationInvitationPreview},
        )

    def invite_user(
        self,
        user: Opt[NamedUser] = NotSet,
        email: Opt[str] = NotSet,
        role: Opt[str] = NotSet,
        teams: Opt[list[Team]] = NotSet,
    ) -> None:
        """
        :calls: `POST /orgs/{org}/invitations <https://docs.github.com/en/rest/reference/orgs#members>`_
        :param user: :class:`github.NamedUser.NamedUser`
        :param email: string
        :param role: string
        :param teams: array of :class:`github.Team.Team`
        :rtype: None
        """
        assert is_optional(user, github.NamedUser.NamedUser), user
        assert is_optional(email, str), email
        assert is_defined(email) != is_defined(user), "specify only one of email or user"

        assert is_undefined(role) or role in ["admin", "direct_member", "billing_manager"], role
        assert is_optional_list(teams, github.Team.Team), teams

        parameters: dict[str, Any] = NotSet.remove_unset_items({"email": email, "role": role})

        if is_defined(user):
            parameters["invitee_id"] = user.id
        if is_defined(teams):
            parameters["team_ids"] = [t.id for t in teams]

        headers, data = self._requester.requestJsonAndCheck(
            "POST",
            f"{self.url}/invitations",
            headers={"Accept": Consts.mediaTypeOrganizationInvitationPreview},
            input=parameters,
        )

    def cancel_invitation(self, invitee: NamedUser) -> bool:
        """
        :calls: `DELETE /orgs/{org}/invitations/{invitation_id} <https://docs.github.com/en/rest/reference/orgs#cancel-an-organization-invitation>`_
        :param invitee: :class:`github.NamedUser.NamedUser`
        :rtype: bool
        """
        assert isinstance(invitee, github.NamedUser.NamedUser), invitee
        status, headers, data = self._requester.requestJson("DELETE", f"{self.url}/invitations/{invitee.id}")
        return status == 204

    def has_in_members(self, member: NamedUser) -> bool:
        """
        :calls: `GET /orgs/{org}/members/{user} <https://docs.github.com/en/rest/reference/orgs#members>`_
        :param member: :class:`github.NamedUser.NamedUser`
        :rtype: bool
        """
        assert isinstance(member, github.NamedUser.NamedUser), member
        status, headers, data = self._requester.requestJson("GET", f"{self.url}/members/{member._identity}")
        if status == 302:
            status, headers, data = self._requester.requestJson("GET", headers["location"])
        return status == 204

    def has_in_public_members(self, public_member: NamedUser) -> bool:
        """
        :calls: `GET /orgs/{org}/public_members/{user} <https://docs.github.com/en/rest/reference/orgs#members>`_
        :param public_member: :class:`github.NamedUser.NamedUser`
        :rtype: bool
        """
        assert isinstance(public_member, github.NamedUser.NamedUser), public_member
        status, headers, data = self._requester.requestJson(
            "GET", f"{self.url}/public_members/{public_member._identity}"
        )
        return status == 204

    def remove_from_membership(self, member: NamedUser) -> None:
        """
        :calls: `DELETE /orgs/{org}/memberships/{user} <https://docs.github.com/en/rest/reference/orgs#remove-an-organization-member>`_
        :param member: :class:`github.NamedUser.NamedUser`
        :rtype: None
        """
        assert isinstance(member, github.NamedUser.NamedUser), member
        headers, data = self._requester.requestJsonAndCheck("DELETE", f"{self.url}/memberships/{member._identity}")

    def remove_from_members(self, member: NamedUser) -> None:
        """
        :calls: `DELETE /orgs/{org}/members/{user} <https://docs.github.com/en/rest/reference/orgs#members>`_
        :param member: :class:`github.NamedUser.NamedUser`
        :rtype: None
        """
        assert isinstance(member, github.NamedUser.NamedUser), member
        headers, data = self._requester.requestJsonAndCheck("DELETE", f"{self.url}/members/{member._identity}")

    def remove_from_public_members(self, public_member: NamedUser) -> None:
        """
        :calls: `DELETE /orgs/{org}/public_members/{user} <https://docs.github.com/en/rest/reference/orgs#members>`_
        :param public_member: :class:`github.NamedUser.NamedUser`
        :rtype: None
        """
        assert isinstance(public_member, github.NamedUser.NamedUser), public_member
        headers, data = self._requester.requestJsonAndCheck(
            "DELETE", f"{self.url}/public_members/{public_member._identity}"
        )

    def create_migration(
        self,
        repos: list[str],
        lock_repositories: Opt[bool] = NotSet,
        exclude_attachments: Opt[bool] = NotSet,
    ) -> Migration:
        """
        :calls: `POST /orgs/{org}/migrations <https://docs.github.com/en/rest/reference/migrations#list-organization-migrations>`_
        :param repos: list or tuple of str
        :param lock_repositories: bool
        :param exclude_attachments: bool
        :rtype: :class:`github.Migration.Migration`
        """
        assert isinstance(repos, (list, tuple)), repos
        assert all(isinstance(repo, str) for repo in repos), repos
        assert is_optional(lock_repositories, bool), lock_repositories
        assert is_optional(exclude_attachments, bool), exclude_attachments
        post_parameters = NotSet.remove_unset_items(
            {
                "repositories": repos,
                "lock_repositories": lock_repositories,
                "exclude_attachments": exclude_attachments,
            }
        )

        headers, data = self._requester.requestJsonAndCheck(
            "POST",
            f"/orgs/{self.login}/migrations",
            input=post_parameters,
            headers={"Accept": Consts.mediaTypeMigrationPreview},
        )
        return github.Migration.Migration(self._requester, headers, data, completed=True)

    def get_migrations(self) -> PaginatedList[Migration]:
        """
        :calls: `GET /orgs/{org}/migrations <https://docs.github.com/en/rest/reference/migrations#list-organization-migrations>`_
        :rtype: :class:`PaginatedList` of :class:`github.Migration.Migration`
        """
        return PaginatedList(
            github.Migration.Migration,
            self._requester,
            f"/orgs/{self.login}/migrations",
            None,
            headers={"Accept": Consts.mediaTypeMigrationPreview},
        )

    def get_installations(self) -> PaginatedList[Installation]:
        """
        :calls: `GET /orgs/{org}/installations <https://docs.github.com/en/rest/reference/orgs#list-app-installations-for-an-organization>`_
        :rtype: :class:`PaginatedList` of :class:`github.Installation.Installation`
        """

        return PaginatedList(
            github.Installation.Installation,
            self._requester,
            f"{self.url}/installations",
            None,
            headers=None,
            list_item="installations",
        )

    def get_dependabot_alerts(
        self,
        state: Opt[str] = NotSet,
        severity: Opt[str] = NotSet,
        ecosystem: Opt[str] = NotSet,
        package: Opt[str] = NotSet,
        scope: Opt[str] = NotSet,
        sort: Opt[str] = NotSet,
        direction: Opt[str] = NotSet,
    ) -> PaginatedList[OrganizationDependabotAlert]:
        """
        :calls: `GET /orgs/{org}/dependabot/alerts <https://docs.github.com/en/rest/dependabot/alerts#list-dependabot-alerts-for-an-organization>`_
        :param state: Optional string
        :param severity: Optional string
        :param ecosystem: Optional string
        :param package: Optional string
        :param scope: Optional string
        :param sort: Optional string
        :param direction: Optional string
        :rtype: :class:`PaginatedList` of :class:`github.DependabotAlert.DependabotAlert`
        """
        allowed_states = ["auto_dismissed", "dismissed", "fixed", "open"]
        allowed_severities = ["low", "medium", "high", "critical"]
        allowed_ecosystems = ["composer", "go", "maven", "npm", "nuget", "pip", "pub", "rubygems", "rust"]
        allowed_scopes = ["development", "runtime"]
        allowed_sorts = ["created", "updated"]
        allowed_directions = ["asc", "desc"]
        assert state in allowed_states + [NotSet], f"State can be one of {', '.join(allowed_states)}"
        assert severity in allowed_severities + [NotSet], f"Severity can be one of {', '.join(allowed_severities)}"
        assert ecosystem in allowed_ecosystems + [NotSet], f"Ecosystem can be one of {', '.join(allowed_ecosystems)}"
        assert scope in allowed_scopes + [NotSet], f"Scope can be one of {', '.join(allowed_scopes)}"
        assert sort in allowed_sorts + [NotSet], f"Sort can be one of {', '.join(allowed_sorts)}"
        assert direction in allowed_directions + [NotSet], f"Direction can be one of {', '.join(allowed_directions)}"
        url_parameters = NotSet.remove_unset_items(
            {
                "state": state,
                "severity": severity,
                "ecosystem": ecosystem,
                "package": package,
                "scope": scope,
                "sort": sort,
                "direction": direction,
            }
        )
        return PaginatedList(
            github.OrganizationDependabotAlert.OrganizationDependabotAlert,
            self._requester,
            f"{self.url}/dependabot/alerts",
            url_parameters,
        )

    def get_custom_properties(self) -> PaginatedList[OrganizationCustomProperty]:
        """
        :calls: `GET /orgs/{org}/properties/schema <https://docs.github.com/en/rest/orgs/custom-properties#get-all-custom-properties-for-an-organization>`_
        :rtype: :class:`PaginatedList` of :class:`github.OrganizationCustomProperty.OrganizationCustomProperty`
        """
        return PaginatedList(
            contentClass=github.OrganizationCustomProperty.OrganizationCustomProperty,
            requester=self._requester,
            firstUrl=f"{self.url}/properties/schema",
            firstParams=None,
        )

    def get_custom_property(self, property_name: str) -> OrganizationCustomProperty:
        """
        :calls: `GET /orgs/{org}/properties/schema/{property_name} <https://docs.github.com/en/rest/orgs/custom-properties#get-a-custom-property-for-an-organization>`_
        :param property_name: string
        :rtype: :class:`github.OrganizationCustomProperty.OrganizationCustomProperty`
        """
        assert isinstance(property_name, str), property_name
        headers, data = self._requester.requestJsonAndCheck(
            "GET", f"{self.url}/properties/schema/{urllib.parse.quote(property_name)}"
        )
        return github.OrganizationCustomProperty.OrganizationCustomProperty(
            requester=self._requester,
            headers=headers,
            attributes=data,
        )

    def create_custom_properties(self, properties: list[CustomProperty]) -> list[OrganizationCustomProperty]:
        """
        Create or update custom properties for an organization
        :calls: `PATCH /orgs/{org}/properties/schema <https://docs.github.com/en/rest/orgs/custom-properties#create-or-update-custom-properties-for-an-organization>`_
        :param properties: list of :class:`github.OrganizationCustomProperty.CustomProperty`
        :rtype: list of :class:`github.OrganizationCustomProperty.OrganizationCustomProperty`
        """
        assert isinstance(properties, list), properties
        assert all(isinstance(p, github.OrganizationCustomProperty.CustomProperty) for p in properties), properties
        patch_parameters = {"properties": [p.to_dict() for p in properties]}
        headers, data = self._requester.requestJsonAndCheck(
            "PATCH", f"{self.url}/properties/schema", input=patch_parameters
        )
        return [
            github.OrganizationCustomProperty.OrganizationCustomProperty(
                requester=self._requester, headers=headers, attributes=property
            )
            for property in data
        ]

    def create_custom_property(self, property: CustomProperty) -> OrganizationCustomProperty:
        """
        Create or update a custom property for an organization
        :calls: `PUT /orgs/{org}/properties/schema/{property_name} <https://docs.github.com/en/rest/orgs/custom-properties#create-or-update-a-custom-property-for-an-organization>`_
        :param property: :class:`github.OrganizationCustomProperty.CustomProperty`
        :rtype: :class:`github.OrganizationCustomProperty.OrganizationCustomProperty`
        """
        assert isinstance(property, github.OrganizationCustomProperty.CustomProperty), property
        assert property.values_editable_by is NotSet

        post_parameters = property.to_dict()
        property_name = post_parameters.pop("property_name")
        headers, data = self._requester.requestJsonAndCheck(
            "PUT", f"{self.url}/properties/schema/{property_name}", input=post_parameters
        )
        return github.OrganizationCustomProperty.OrganizationCustomProperty(
            requester=self._requester, headers=headers, attributes=data
        )

    def remove_custom_property(self, property_name: str) -> None:
        """
        :calls: `DELETE /orgs/{org}/properties/schema/{property_name} <https://docs.github.com/en/rest/orgs/custom-properties#remove-a-custom-property-for-an-organization>`_
        :param property_name: string
        :rtype: None
        """
        assert isinstance(property_name, str), property_name
        self._requester.requestJsonAndCheck("DELETE", f"{self.url}/properties/schema/{property_name}")

    def list_custom_property_values(
        self, repository_query: Opt[str] = NotSet
    ) -> PaginatedList[RepositoryCustomPropertyValues]:
        """
        :calls: `GET /orgs/{org}/properties <https://docs.github.com/en/rest/orgs/custom-properties#list-custom-property-values-for-an-organization>`_
        :rtype: :class:`PaginatedList` of dict
        """
        return PaginatedList(
            contentClass=github.OrganizationCustomProperty.RepositoryCustomPropertyValues,
            requester=self._requester,
            firstUrl=f"{self.url}/properties/values",
            firstParams=NotSet.remove_unset_items({"repository_query": repository_query}),
        )

    def create_custom_property_values(
        self, repository_names: list[str], properties: dict[str, str | list | None]
    ) -> None:
        """
        Create or update custom property values for organization repositories
        :calls: `PATCH /orgs/{org}/properties <https://docs.github.com/en/rest/orgs/custom-properties#create-or-update-custom-property-values-for-organization-repositories>`_
        :param repository_names: list of strings
        :param properties: dict of string to string, list or None
        :rtype: None
        """
        assert isinstance(repository_names, list), repository_names
        assert all(isinstance(repo, str) for repo in repository_names), repository_names
        assert isinstance(properties, dict), properties
        assert all(isinstance(value, (str, list, type(None))) for value in properties.values()), properties
        patch_parameters = {
            "repository_names": repository_names,
            "properties": [{"property_name": k, "value": v} for k, v in properties.items()],
        }
        self._requester.requestJsonAndCheck("PATCH", f"{self.url}/properties/values", input=patch_parameters)

    def get_self_hosted_runners(self) -> PaginatedList[SelfHostedActionsRunner]:
        """
        :calls: `GET /orgs/{org}/actions/runners <https://docs.github.com/en/rest/actions/self-hosted-runners?apiVersion=2022-11-28#list-self-hosted-runners-for-an-organization>`_
        :rtype: :class:`PaginatedList` of :class:`github.SelfHostedActionsRunner.SelfHostedActionsRunner`
        """
        return PaginatedList(
            github.SelfHostedActionsRunner.SelfHostedActionsRunner,
            self._requester,
            f"{self.url}/actions/runners",
            None,
            list_item="runners",
        )

    def delete_self_hosted_runner(self, runner_id: str) -> None:
        """
        :calls: `DELETE /orgs/{org}/actions/runners/{runner_id} <https://docs.github.com/en/rest/actions/self-hosted-runners?apiVersion=2022-11-28#delete-a-self-hosted-runner-from-an-organization>`_
        :param runner_id: string
        :rtype: None
        """
        assert isinstance(runner_id, str), runner_id
        headers, data = self._requester.requestJsonAndCheck(
            "DELETE",
            f"{self.url}/actions/runners/{runner_id}",
            headers={
                "Accept": "application/vnd.github+json",
                "X-GitHub-Api-Version": "2022-11-28",
            },
        )

    def get_code_security_configs(self, target_type: Opt[str] = NotSet) -> PaginatedList[CodeSecurityConfig]:
        """
        :calls: `GET /orgs/{org}/code-security/configurations <https://docs.github.com/en/rest/code-security/configurations#get-code-security-configurations-for-an-organization>`_
        :rtype: :class:`CodeSecurityConfig`
        """
        return PaginatedList(
            contentClass=github.CodeSecurityConfig.CodeSecurityConfig,
            requester=self._requester,
            firstUrl=f"{self.url}/code-security/configurations",
            firstParams=NotSet.remove_unset_items({"target_type": target_type}),
        )

    def create_code_security_config(
        self,
        name: str,
        description: str,
        advanced_security: Opt[str] = NotSet,
        dependency_graph: Opt[str] = NotSet,
        dependency_graph_autosubmit_action: Opt[str] = NotSet,
        dependabot_alerts: Opt[str] = NotSet,
        dependabot_security_updates: Opt[str] = NotSet,
        code_scanning_default_setup: Opt[str] = NotSet,
        secret_scanning: Opt[str] = NotSet,
        secret_scanning_push_protection: Opt[str] = NotSet,
        secret_scanning_delegated_bypass: Opt[str] = NotSet,
        secret_scanning_validity_checks: Opt[str] = NotSet,
        secret_scanning_non_provider_patterns: Opt[str] = NotSet,
        private_vulnerability_reporting: Opt[str] = NotSet,
        enforcement: Opt[str] = NotSet,
    ) -> CodeSecurityConfig:
        """
        :calls: `POST /orgs/{org}/code-security/configurations <https://docs.github.com/en/rest/code-security/configurations#create-a-code-security-configuration>`_
        :rtype: :class:`PaginatedList` of dict
        """
        assert isinstance(name, str), name
        assert isinstance(description, str), description
        assert is_optional(advanced_security, str), advanced_security
        assert is_optional(dependency_graph, str), dependency_graph
        assert is_optional(dependency_graph_autosubmit_action, str), dependency_graph_autosubmit_action
        assert is_optional(dependabot_alerts, str), dependabot_alerts
        assert is_optional(dependabot_security_updates, str), dependabot_security_updates
        assert is_optional(code_scanning_default_setup, str), code_scanning_default_setup
        assert is_optional(secret_scanning, str), secret_scanning
        assert is_optional(secret_scanning_push_protection, str), secret_scanning_push_protection
        assert is_optional(secret_scanning_delegated_bypass, str), secret_scanning_delegated_bypass
        assert is_optional(secret_scanning_validity_checks, str), secret_scanning_validity_checks
        assert is_optional(secret_scanning_non_provider_patterns, str), secret_scanning_non_provider_patterns
        assert is_optional(private_vulnerability_reporting, str), private_vulnerability_reporting
        assert is_optional(enforcement, str), enforcement
        post_parameters = NotSet.remove_unset_items(
            {
                "name": name,
                "description": description,
                "advanced_security": advanced_security,
                "dependency_graph": dependency_graph,
                "dependency_graph_autosubmit_action": dependency_graph_autosubmit_action,
                "dependabot_alerts": dependabot_alerts,
                "dependabot_security_updates": dependabot_security_updates,
                "code_scanning_default_setup": code_scanning_default_setup,
                "secret_scanning": secret_scanning,
                "secret_scanning_push_protection": secret_scanning_push_protection,
                "secret_scanning_delegated_bypass": secret_scanning_delegated_bypass,
                "secret_scanning_validity_checks": secret_scanning_validity_checks,
                "secret_scanning_non_provider_patterns": secret_scanning_non_provider_patterns,
                "private_vulnerability_reporting": private_vulnerability_reporting,
                "enforcement": enforcement,
            }
        )

        headers, data = self._requester.requestJsonAndCheck(
            "POST",
            f"{self.url}/code-security/configurations",
            input=post_parameters,
            headers={"Accept": Consts.repoVisibilityPreview},
        )
        return github.CodeSecurityConfig.CodeSecurityConfig(self._requester, headers, data)

    def edit_code_security_config(
        self,
        id: int,
        name: Opt[str] = NotSet,
        description: Opt[str] = NotSet,
        advanced_security: Opt[str] = NotSet,
        dependency_graph: Opt[str] = NotSet,
        dependency_graph_autosubmit_action: Opt[str] = NotSet,
        dependabot_alerts: Opt[str] = NotSet,
        dependabot_security_updates: Opt[str] = NotSet,
        code_scanning_default_setup: Opt[str] = NotSet,
        secret_scanning: Opt[str] = NotSet,
        secret_scanning_push_protection: Opt[str] = NotSet,
        secret_scanning_delegated_bypass: Opt[str] = NotSet,
        secret_scanning_validity_checks: Opt[str] = NotSet,
        secret_scanning_non_provider_patterns: Opt[str] = NotSet,
        private_vulnerability_reporting: Opt[str] = NotSet,
        enforcement: Opt[str] = NotSet,
    ) -> CodeSecurityConfig:
        """
        :calls: `PATCH /orgs/{org}/code-security/configurations/{configuration_id} <https://docs.github.com/en/rest/code-security/configurations#update-a-code-security-configuration>`_
        """
        assert isinstance(id, int), id
        assert is_optional(name, str), name
        assert is_optional(description, str), description
        assert is_optional(advanced_security, str), advanced_security
        assert is_optional(dependency_graph, str), dependency_graph
        assert is_optional(dependency_graph_autosubmit_action, str), dependency_graph_autosubmit_action
        assert is_optional(dependabot_alerts, str), dependabot_alerts
        assert is_optional(dependabot_security_updates, str), dependabot_security_updates
        assert is_optional(code_scanning_default_setup, str), code_scanning_default_setup
        assert is_optional(secret_scanning, str), secret_scanning
        assert is_optional(secret_scanning_push_protection, str), secret_scanning_push_protection
        assert is_optional(secret_scanning_delegated_bypass, str), secret_scanning_delegated_bypass
        assert is_optional(secret_scanning_validity_checks, str), secret_scanning_validity_checks
        assert is_optional(secret_scanning_non_provider_patterns, str), secret_scanning_non_provider_patterns
        assert is_optional(private_vulnerability_reporting, str), private_vulnerability_reporting
        assert is_optional(enforcement, str), enforcement
        post_parameters = NotSet.remove_unset_items(
            {
                "name": name,
                "description": description,
                "advanced_security": advanced_security,
                "dependency_graph": dependency_graph,
                "dependency_graph_autosubmit_action": dependency_graph_autosubmit_action,
                "dependabot_alerts": dependabot_alerts,
                "dependabot_security_updates": dependabot_security_updates,
                "code_scanning_default_setup": code_scanning_default_setup,
                "secret_scanning": secret_scanning,
                "secret_scanning_push_protection": secret_scanning_push_protection,
                "secret_scanning_delegated_bypass": secret_scanning_delegated_bypass,
                "secret_scanning_validity_checks": secret_scanning_validity_checks,
                "secret_scanning_non_provider_patterns": secret_scanning_non_provider_patterns,
                "private_vulnerability_reporting": private_vulnerability_reporting,
                "enforcement": enforcement,
            }
        )

        headers, data = self._requester.requestJsonAndCheck(
            "PATCH", f"{self.url}/code-security/configurations/{id}", input=post_parameters
        )
        return github.CodeSecurityConfig.CodeSecurityConfig(self._requester, headers, data)

    def delete_code_security_config(self, id: int) -> None:
        """
        :calls: `DELETE /orgs/{org}/code-security/configurations/{configuration_id} <https://docs.github.com/en/rest/code-security/configurations#delete-a-code-security-configuration>`_
        :param id: integer
        :rtype: None`
        """
        assert isinstance(id, int), id
        headers, data = self._requester.requestJsonAndCheck("DELETE", f"{self.url}/code-security/configurations/{id}")

    def get_code_security_config(self, id: int) -> CodeSecurityConfig:
        """
        :calls: `GET /orgs/{org}/code-security/configurations/{configuration_id} <https://docs.github.com/en/rest/code-security/configurations#get-a-code-security-configurationt>`_
        :param id: configuration_id
        :rtype: CodeSecurityConfig
        """
        assert isinstance(id, int), id

        headers, data = self._requester.requestJsonAndCheck("GET", f"{self.url}/code-security/configurations/{id}")
        return github.CodeSecurityConfig.CodeSecurityConfig(self._requester, headers, data)

    def set_default_code_security_config(self, id: int, default_for_new_repos: Opt[str] = NotSet) -> None:
        """
        :calls: `PUT /orgs/{org}/code-security/configurations/{configuration_id}/defaults <https://docs.github.com/en/rest/code-security/configurations#set-a-code-security-configuration-as-a-default-for-an-organization>`_
        """
        assert isinstance(id, int), id
        assert is_optional(default_for_new_repos, str), default_for_new_repos
        put_parameters = NotSet.remove_unset_items({"default_for_new_repos": default_for_new_repos})
        headers, data = self._requester.requestJsonAndCheck(
            "PUT", f"{self.url}/code-security/configurations/{id}/defaults", input=put_parameters
        )

    def get_default_code_security_configs(self) -> PaginatedList[DefaultCodeSecurityConfig]:
        """
        :calls: `GET /orgs/{org}/code-security/configurations/defaults <https://docs.github.com/en/rest/code-security/configurations#get-default-code-security-configurations>`_
        :rtype: :class:`github.DefaultCodeSecurityConfig.DefaultCodeSecurityConfig`
        """
        return PaginatedList(
            contentClass=github.DefaultCodeSecurityConfig.DefaultCodeSecurityConfig,
            requester=self._requester,
            firstUrl=f"{self.url}/code-security/configurations/defaults",
            firstParams=None,
        )

    def attach_security_config_to_repositories(
        self, id: int, scope: str, selected_repository_ids: Opt[list[int]] = NotSet
    ) -> None:
        """
        :calls: `POST /orgs/{org}/code-security/configurations/{configuration_id}/attach <https://docs.github.com/en/rest/code-security/configurations#attach-a-configuration-to-repositories>`_
        """
        assert isinstance(id, int), id
        assert isinstance(scope, str), scope
        assert is_optional(selected_repository_ids, list), selected_repository_ids
        post_parameters: dict[str, Any] = NotSet.remove_unset_items(
            {
                "scope": scope,
                "selected_repository_ids": selected_repository_ids,
            }
        )

        headers, data = self._requester.requestJsonAndCheck(
            "POST",
            f"/orgs/{self.login}/code-security/configurations/{id}/attach",
            input=post_parameters,
            headers={"Accept": Consts.repoVisibilityPreview},
        )

    def detach_security_config_from_repositories(self, selected_repository_ids: list[int]) -> None:
        """
        :calls: `DELETE /orgs/{org}/code-security/configurations/detach <https://docs.github.com/en/rest/code-security/configurations#detach-configurations-from-repositories>`_
        """
        assert isinstance(selected_repository_ids, list), selected_repository_ids
        delete_parameters: dict[str, Any] = NotSet.remove_unset_items(
            {
                "selected_repository_ids": selected_repository_ids,
            }
        )
        headers, data = self._requester.requestJsonAndCheck(
            "DELETE",
            f"/orgs/{self.login}/code-security/configurations/detach",
            input=delete_parameters,
            headers={"Accept": Consts.repoVisibilityPreview},
        )

    def get_repos_for_code_security_config(
        self, id: int, status: Opt[str] = NotSet
    ) -> PaginatedList[CodeSecurityConfigRepository]:
        """
        :calls: `GET /orgs/{org}/code-security/configurations/{configuration_id}/repositories <https://docs.github.com/en/rest/code-security/configurations#get-repositories-associated-with-a-code-security-configuration>`_
        """
        assert isinstance(id, int), id
        assert is_optional(status, str), status

        url_parameters = NotSet.remove_unset_items({"status": status})

        return PaginatedList(
            github.CodeSecurityConfigRepository.CodeSecurityConfigRepository,
            self._requester,
            f"{self.url}/code-security/configurations/{id}/repositories",
            url_parameters,
            headers={"Accept": Consts.repoVisibilityPreview},
        )

    def get_self_hosted_runners(self, name: Opt[str] = NotSet) -> PaginatedList[SelfHostedActionsRunner]:
        """
        :calls: `GET /orgs/{org}/actions/runners <https://docs.github.com/en/rest/actions/self-hosted-runners#list-self-hosted-runners-for-an-organization>`_
        """
        assert is_optional(name, str), name

        url_parameters = NotSet.remove_unset_items({"name": name})

        return PaginatedList(
            github.SelfHostedActionsRunner.SelfHostedActionsRunner,
            self._requester,
            f"{self.url}/actions/runners",
            url_parameters,
            headers={"Accept": Consts.repoVisibilityPreview},
            list_item="runners",
        )

    def get_self_hosted_runner_applications(self) -> PaginatedList[SelfHostedActionsRunnerApplication]:
        """
        :calls: `GET /orgs/{org}/actions/runners/downloads <https://docs.github.com/en/rest/actions/self-hosted-runners#list-runner-applications-for-an-organization>`_
        """
        return PaginatedList(
            github.SelfHostedActionsRunnerApplication.SelfHostedActionsRunnerApplication,
            self._requester,
            f"{self.url}/actions/runners/downloads",
        )

    def create_self_hosted_runner_jitconfig(
        self, name: str, runner_group_id: int, labels: list[str], work_folder: Opt[str] = NotSet
    ) -> SelfHostedActionsRunnerJitConfig:
        """
        :calls: `GET /orgs/{org}/actions/runners/generate-jitconfig <https://docs.github.com/en/rest/actions/self-hosted-runners#create-configuration-for-a-just-in-time-runner-for-an-organization>`_
        """
        body_parameters: dict[str, Any] = NotSet.remove_unset_items(
            {
                "name": name,
                "runner_group_id": runner_group_id,
                "labels": labels,
                "work_folder": work_folder,
            }
        )
        headers, data = self._requester.requestJsonAndCheck(
            "POST",
            f"{self.url}/actions/runners/generate-jitconfig",
            input=body_parameters,
            headers={"Accept": Consts.repoVisibilityPreview},
        )
        return github.SelfHostedActionsRunnerJitConfig.SelfHostedActionsRunnerJitConfig(self._requester, headers, data)

    def create_self_hosted_runner_registration_token(self) -> SelfHostedActionsRunnerToken:
        """
        :calls: `GET /orgs/{org}/actions/runners/registration-token <https://docs.github.com/en/rest/actions/self-hosted-runners#create-a-registration-token-for-an-organization>`_
        """
        headers, data = self._requester.requestJsonAndCheck(
            "POST",
            f"{self.url}/actions/runners/registration-token",
        )
        return github.SelfHostedActionsRunnerToken.SelfHostedActionsRunnerToken(self._requester, headers, data)

    def create_self_hosted_runner_remove_token(self) -> SelfHostedActionsRunnerToken:
        """
        :calls: `GET /orgs/{org}/actions/runners/remove-token <https://docs.github.com/en/rest/actions/self-hosted-runners#create-a-remove-token-for-an-organization>`_
        """
        headers, data = self._requester.requestJsonAndCheck(
            "POST",
            f"{self.url}/actions/runners/remove-token",
        )
        return github.SelfHostedActionsRunnerToken.SelfHostedActionsRunnerToken(self._requester, headers, data)

    def get_self_hosted_runner(self, runner_id: int) -> SelfHostedActionsRunner:
        """
        :calls: `GET /orgs/{org}/actions/runners/{runner_id} <https://docs.github.com/en/rest/actions/self-hosted-runners#get-a-self-hosted-runner-for-an-organization>`_
        """

        headers, data = self._requester.requestJsonAndCheck(
            "GET",
            f"{self.url}/actions/runners/{runner_id}",
        )
        return github.SelfHostedActionsRunner.SelfHostedActionsRunner(self._requester, headers, data)

    def delete_self_hosted_runner(self, runner_id: int) -> None:
        """
        :calls: `DELETE /orgs/{org}/actions/runners/{runner_id} <https://docs.github.com/en/rest/actions/self-hosted-runners#delete-a-self-hosted-runner-from-an-organization>`_
        """

        headers, data = self._requester.requestJsonAndCheck(
            "DELETE",
            f"{self.url}/actions/runners/{runner_id}",
        )

    def _useAttributes(self, attributes: dict[str, Any]) -> None:
        if "advanced_security_enabled_for_new_repositories" in attributes:  # pragma no branch
            self._advanced_security_enabled_for_new_repositories = self._makeBoolAttribute(
                attributes["advanced_security_enabled_for_new_repositories"]
            )
        if "archived_at" in attributes:  # pragma no branch
            assert attributes["archived_at"] is None or isinstance(attributes["archived_at"], str), attributes[
                "archived_at"
            ]
            self._archived_at = self._makeDatetimeAttribute(attributes["archived_at"])
        if "avatar_url" in attributes:  # pragma no branch
            self._avatar_url = self._makeStringAttribute(attributes["avatar_url"])
        if "billing_email" in attributes:  # pragma no branch
            self._billing_email = self._makeStringAttribute(attributes["billing_email"])
        if "blog" in attributes:  # pragma no branch
            self._blog = self._makeStringAttribute(attributes["blog"])
        if "collaborators" in attributes:  # pragma no branch
            self._collaborators = self._makeIntAttribute(attributes["collaborators"])
        if "company" in attributes:  # pragma no branch
            self._company = self._makeStringAttribute(attributes["company"])
        if "created_at" in attributes:  # pragma no branch
            self._created_at = self._makeDatetimeAttribute(attributes["created_at"])
        if "default_repository_permission" in attributes:  # pragma no branch
            self._default_repository_permission = self._makeStringAttribute(attributes["default_repository_permission"])
        if "dependabot_alerts_enabled_for_new_repositories" in attributes:  # pragma no branch
            self._dependabot_alerts_enabled_for_new_repositories = self._makeBoolAttribute(
                attributes["dependabot_alerts_enabled_for_new_repositories"]
            )
        if "dependabot_security_updates_enabled_for_new_repositories" in attributes:  # pragma no branch
            self._dependabot_security_updates_enabled_for_new_repositories = self._makeBoolAttribute(
                attributes["dependabot_security_updates_enabled_for_new_repositories"]
            )
        if "dependency_graph_enabled_for_new_repositories" in attributes:  # pragma no branch
            self._dependency_graph_enabled_for_new_repositories = self._makeBoolAttribute(
                attributes["dependency_graph_enabled_for_new_repositories"]
            )
        if "description" in attributes:  # pragma no branch
            self._description = self._makeStringAttribute(attributes["description"])
        if "disk_usage" in attributes:  # pragma no branch
            self._disk_usage = self._makeIntAttribute(attributes["disk_usage"])
        if "display_login" in attributes:  # pragma no branch
            self._display_login = self._makeStringAttribute(attributes["display_login"])
        if "email" in attributes:  # pragma no branch
            self._email = self._makeStringAttribute(attributes["email"])
        if "events_url" in attributes:  # pragma no branch
            self._events_url = self._makeStringAttribute(attributes["events_url"])
        if "followers" in attributes:  # pragma no branch
            self._followers = self._makeIntAttribute(attributes["followers"])
        if "following" in attributes:  # pragma no branch
            self._following = self._makeIntAttribute(attributes["following"])
        if "gravatar_id" in attributes:  # pragma no branch
            self._gravatar_id = self._makeStringAttribute(attributes["gravatar_id"])
        if "has_organization_projects" in attributes:  # pragma no branch
            self._has_organization_projects = self._makeBoolAttribute(attributes["has_organization_projects"])
        if "has_repository_projects" in attributes:  # pragma no branch
            self._has_repository_projects = self._makeBoolAttribute(attributes["has_repository_projects"])
        if "hooks_url" in attributes:  # pragma no branch
            self._hooks_url = self._makeStringAttribute(attributes["hooks_url"])
        if "html_url" in attributes:  # pragma no branch
            self._html_url = self._makeStringAttribute(attributes["html_url"])
        if "id" in attributes:  # pragma no branch
            self._id = self._makeIntAttribute(attributes["id"])
        if "is_verified" in attributes:  # pragma no branch
            self._is_verified = self._makeBoolAttribute(attributes["is_verified"])
        if "issues_url" in attributes:  # pragma no branch
            self._issues_url = self._makeStringAttribute(attributes["issues_url"])
        if "location" in attributes:  # pragma no branch
            self._location = self._makeStringAttribute(attributes["location"])
        if "login" in attributes:  # pragma no branch
            self._login = self._makeStringAttribute(attributes["login"])
        if "members_allowed_repository_creation_type" in attributes:  # pragma no branch
            self._members_allowed_repository_creation_type = self._makeStringAttribute(
                attributes["members_allowed_repository_creation_type"]
            )
        if "members_can_create_internal_repositories" in attributes:  # pragma no branch
            self._members_can_create_internal_repositories = self._makeBoolAttribute(
                attributes["members_can_create_internal_repositories"]
            )
        if "members_can_create_pages" in attributes:  # pragma no branch
            self._members_can_create_pages = self._makeBoolAttribute(attributes["members_can_create_pages"])
        if "members_can_create_private_pages" in attributes:  # pragma no branch
            self._members_can_create_private_pages = self._makeBoolAttribute(
                attributes["members_can_create_private_pages"]
            )
        if "members_can_create_private_repositories" in attributes:  # pragma no branch
            self._members_can_create_private_repositories = self._makeBoolAttribute(
                attributes["members_can_create_private_repositories"]
            )
        if "members_can_create_public_pages" in attributes:  # pragma no branch
            self._members_can_create_public_pages = self._makeBoolAttribute(
                attributes["members_can_create_public_pages"]
            )
        if "members_can_create_public_repositories" in attributes:  # pragma no branch
            self._members_can_create_public_repositories = self._makeBoolAttribute(
                attributes["members_can_create_public_repositories"]
            )
        if "members_can_create_repositories" in attributes:  # pragma no branch
            self._members_can_create_repositories = self._makeBoolAttribute(
                attributes["members_can_create_repositories"]
            )
        if "members_can_fork_private_repositories" in attributes:  # pragma no branch
            self._members_can_fork_private_repositories = self._makeBoolAttribute(
                attributes["members_can_fork_private_repositories"]
            )
        if "members_url" in attributes:  # pragma no branch
            self._members_url = self._makeStringAttribute(attributes["members_url"])
        if "name" in attributes:  # pragma no branch
            self._name = self._makeStringAttribute(attributes["name"])
        if "node_id" in attributes:  # pragma no branch
            self._node_id = self._makeStringAttribute(attributes["node_id"])
        if "owned_private_repos" in attributes:  # pragma no branch
            self._owned_private_repos = self._makeIntAttribute(attributes["owned_private_repos"])
        if "plan" in attributes:  # pragma no branch
            self._plan = self._makeClassAttribute(github.Plan.Plan, attributes["plan"])
        if "private_gists" in attributes:  # pragma no branch
            self._private_gists = self._makeIntAttribute(attributes["private_gists"])
        if "public_gists" in attributes:  # pragma no branch
            self._public_gists = self._makeIntAttribute(attributes["public_gists"])
        if "public_members_url" in attributes:  # pragma no branch
            self._public_members_url = self._makeStringAttribute(attributes["public_members_url"])
        if "public_repos" in attributes:  # pragma no branch
            self._public_repos = self._makeIntAttribute(attributes["public_repos"])
        if "repos_url" in attributes:  # pragma no branch
            self._repos_url = self._makeStringAttribute(attributes["repos_url"])
        if "secret_scanning_enabled_for_new_repositories" in attributes:  # pragma no branch
            self._secret_scanning_enabled_for_new_repositories = self._makeBoolAttribute(
                attributes["secret_scanning_enabled_for_new_repositories"]
            )
        if "secret_scanning_push_protection_custom_link" in attributes:  # pragma no branch
            self._secret_scanning_push_protection_custom_link = self._makeStringAttribute(
                attributes["secret_scanning_push_protection_custom_link"]
            )
        if "secret_scanning_push_protection_custom_link_enabled" in attributes:  # pragma no branch
            self._secret_scanning_push_protection_custom_link_enabled = self._makeBoolAttribute(
                attributes["secret_scanning_push_protection_custom_link_enabled"]
            )
        if "secret_scanning_push_protection_enabled_for_new_repositories" in attributes:  # pragma no branch
            self._secret_scanning_push_protection_enabled_for_new_repositories = self._makeBoolAttribute(
                attributes["secret_scanning_push_protection_enabled_for_new_repositories"]
            )
        if "total_private_repos" in attributes:  # pragma no branch
            self._total_private_repos = self._makeIntAttribute(attributes["total_private_repos"])
        if "twitter_username" in attributes:  # pragma no branch
            self._twitter_username = self._makeStringAttribute(attributes["twitter_username"])
        if "two_factor_requirement_enabled" in attributes:  # pragma no branch
            self._two_factor_requirement_enabled = self._makeBoolAttribute(attributes["two_factor_requirement_enabled"])
        if "type" in attributes:  # pragma no branch
            self._type = self._makeStringAttribute(attributes["type"])
        if "updated_at" in attributes:  # pragma no branch
            self._updated_at = self._makeDatetimeAttribute(attributes["updated_at"])
        if "url" in attributes:  # pragma no branch
            self._url = self._makeStringAttribute(attributes["url"])
        if "web_commit_signoff_required" in attributes:  # pragma no branch
            self._web_commit_signoff_required = self._makeBoolAttribute(attributes["web_commit_signoff_required"])<|MERGE_RESOLUTION|>--- conflicted
+++ resolved
@@ -106,12 +106,9 @@
 import github.Project
 import github.Repository
 import github.SelfHostedActionsRunner
-<<<<<<< HEAD
 import github.SelfHostedActionsRunnerApplication
 import github.SelfHostedActionsRunnerJitConfig
 import github.SelfHostedActionsRunnerToken
-=======
->>>>>>> f1fc6e7c
 import github.Team
 from github import Consts
 from github.GithubObject import (
@@ -151,12 +148,9 @@
     from github.PublicKey import PublicKey
     from github.Repository import Repository
     from github.SelfHostedActionsRunner import SelfHostedActionsRunner
-<<<<<<< HEAD
     from github.SelfHostedActionsRunnerApplication import SelfHostedActionsRunnerApplication
     from github.SelfHostedActionsRunnerJitConfig import SelfHostedActionsRunnerJitConfig
     from github.SelfHostedActionsRunnerToken import SelfHostedActionsRunnerToken
-=======
->>>>>>> f1fc6e7c
     from github.Team import Team
 
 
@@ -1615,35 +1609,6 @@
             "properties": [{"property_name": k, "value": v} for k, v in properties.items()],
         }
         self._requester.requestJsonAndCheck("PATCH", f"{self.url}/properties/values", input=patch_parameters)
-
-    def get_self_hosted_runners(self) -> PaginatedList[SelfHostedActionsRunner]:
-        """
-        :calls: `GET /orgs/{org}/actions/runners <https://docs.github.com/en/rest/actions/self-hosted-runners?apiVersion=2022-11-28#list-self-hosted-runners-for-an-organization>`_
-        :rtype: :class:`PaginatedList` of :class:`github.SelfHostedActionsRunner.SelfHostedActionsRunner`
-        """
-        return PaginatedList(
-            github.SelfHostedActionsRunner.SelfHostedActionsRunner,
-            self._requester,
-            f"{self.url}/actions/runners",
-            None,
-            list_item="runners",
-        )
-
-    def delete_self_hosted_runner(self, runner_id: str) -> None:
-        """
-        :calls: `DELETE /orgs/{org}/actions/runners/{runner_id} <https://docs.github.com/en/rest/actions/self-hosted-runners?apiVersion=2022-11-28#delete-a-self-hosted-runner-from-an-organization>`_
-        :param runner_id: string
-        :rtype: None
-        """
-        assert isinstance(runner_id, str), runner_id
-        headers, data = self._requester.requestJsonAndCheck(
-            "DELETE",
-            f"{self.url}/actions/runners/{runner_id}",
-            headers={
-                "Accept": "application/vnd.github+json",
-                "X-GitHub-Api-Version": "2022-11-28",
-            },
-        )
 
     def get_code_security_configs(self, target_type: Opt[str] = NotSet) -> PaginatedList[CodeSecurityConfig]:
         """
