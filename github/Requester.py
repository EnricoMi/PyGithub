# Copyright 2012 Vincent Jacques
# vincent@vincent-jacques.net

# This file is part of PyGithub. http://vincent-jacques.net/PyGithub

# PyGithub is free software: you can redistribute it and/or modify it under the terms of the GNU Lesser General Public License
# as published by the Free Software Foundation, either version 3 of the License, or (at your option) any later version.

# PyGithub is distributed in the hope that it will be useful, but WITHOUT ANY WARRANTY; without even the implied warranty of
# MERCHANTABILITY or FITNESS FOR A PARTICULAR PURPOSE.  See the GNU Lesser General Public License for more details.

# You should have received a copy of the GNU Lesser General Public License along with PyGithub.  If not, see <http://www.gnu.org/licenses/>.

import httplib
import base64
import urllib
import urlparse

try:
    import json
except ImportError: #pragma no cover: only for Python 2.5
    import simplejson as json #pragma no cover

import GithubException

class Requester:
<<<<<<< HEAD
    __httpConnectionClass = httplib.HTTPConnection
    __httpsConnectionClass = httplib.HTTPSConnection

    @classmethod
    def injectConnectionClasses( cls, httpConnectionClass, httpsConnectionClass ):
        cls.__httpConnectionClass = httpConnectionClass
        cls.__httpsConnectionClass = httpsConnectionClass

    def __init__( self, login_or_token, password, base_url ):
=======
    def __init__( self, login_or_token, password, base_url, timeout ):
>>>>>>> 7ae6c608
        if password is not None:
            login = login_or_token
            self.__authorizationHeader = "Basic " + base64.b64encode( login + ":" + password ).replace( '\n', '' )
        elif login_or_token is not None:
            token = login_or_token
            self.__authorizationHeader = "token " + token
        else:
            self.__authorizationHeader = None

        self.__base_url = base_url
        o = urlparse.urlparse( base_url )
        self.__hostname = o.hostname
        self.__port = o.port
        self.__prefix = o.path
        self.__timeout = timeout
        if o.scheme == "https":
            self.__connectionClass = self.__httpsConnectionClass
        elif o.scheme == "http":
            self.__connectionClass = self.__httpConnectionClass
        else:
            assert( False ) #pragma no cover
        self.rate_limiting = ( 5000, 5000 )

    def requestAndCheck( self, verb, url, parameters, input ):
        status, headers, output = self.requestRaw( verb, url, parameters, input )
        output = self.__structuredFromJson( output )
        if status >= 400:
            raise GithubException.GithubException( status, output )
        return headers, output

    def requestRaw( self, verb, url, parameters, input ):
        assert verb in [ "HEAD", "GET", "POST", "PATCH", "PUT", "DELETE" ]
        
        #URLs generated locally will be relative to __base_url
        #URLs returned from the server will start with __base_url
        if url.startswith( self.__base_url ):
            url = url[ len(self.__base_url): ]
        elif url.startswith( "/" ):
            url = url
        else:
            assert( False ) #pragma no cover
        
        headers = dict()
        if self.__authorizationHeader is not None:
            headers[ "Authorization" ] = self.__authorizationHeader

<<<<<<< HEAD
        cnx = self.__connectionClass( host = self.__hostname, port = self.__port, strict = True )
=======
        cnx = self.__connection_class( host = self.__hostname, port = self.__port, strict = True, timeout = self.__timeout)
>>>>>>> 7ae6c608
        cnx.request(
            verb,
            self.__completeUrl( url, parameters ),
            json.dumps( input ),
            headers
        )
        response = cnx.getresponse()

        status = response.status
        headers = dict( response.getheaders() )
        output = response.read()

        cnx.close()

        if "x-ratelimit-remaining" in headers and "x-ratelimit-limit" in headers:
            self.rate_limiting = ( int( headers[ "x-ratelimit-remaining" ] ), int( headers[ "x-ratelimit-limit" ] ) )

        # print verb, url, parameters, input, "==>", status, str( headers )[ :30 ], str( output )[ :30 ]
        return status, headers, output

    def __completeUrl( self, url, parameters ):
        if parameters is None or len( parameters ) == 0:
            return self.__prefix + url
        else:
            return self.__prefix + url + "?" + urllib.urlencode( parameters )

    def __structuredFromJson( self, data ):
        if len( data ) == 0:
            return None
        else:
            return json.loads( data )<|MERGE_RESOLUTION|>--- conflicted
+++ resolved
@@ -24,7 +24,6 @@
 import GithubException
 
 class Requester:
-<<<<<<< HEAD
     __httpConnectionClass = httplib.HTTPConnection
     __httpsConnectionClass = httplib.HTTPSConnection
 
@@ -33,10 +32,7 @@
         cls.__httpConnectionClass = httpConnectionClass
         cls.__httpsConnectionClass = httpsConnectionClass
 
-    def __init__( self, login_or_token, password, base_url ):
-=======
     def __init__( self, login_or_token, password, base_url, timeout ):
->>>>>>> 7ae6c608
         if password is not None:
             login = login_or_token
             self.__authorizationHeader = "Basic " + base64.b64encode( login + ":" + password ).replace( '\n', '' )
@@ -83,11 +79,7 @@
         if self.__authorizationHeader is not None:
             headers[ "Authorization" ] = self.__authorizationHeader
 
-<<<<<<< HEAD
-        cnx = self.__connectionClass( host = self.__hostname, port = self.__port, strict = True )
-=======
-        cnx = self.__connection_class( host = self.__hostname, port = self.__port, strict = True, timeout = self.__timeout)
->>>>>>> 7ae6c608
+        cnx = self.__connectionClass( host = self.__hostname, port = self.__port, strict = True, timeout= self.__timeout )
         cnx.request(
             verb,
             self.__completeUrl( url, parameters ),
