############################ Copyrights and license ############################
#                                                                              #
# Copyright 2012 Andrew Bettison <andrewb@zip.com.au>                          #
# Copyright 2012 Dima Kukushkin <dima@kukushkin.me>                            #
# Copyright 2012 Michael Woodworth <mwoodworth@upverter.com>                   #
# Copyright 2012 Petteri Muilu <pmuilu@xena.(none)>                            #
# Copyright 2012 Steve English <steve.english@navetas.com>                     #
# Copyright 2012 Vincent Jacques <vincent@vincent-jacques.net>                 #
# Copyright 2012 Zearin <zearin@gonk.net>                                      #
# Copyright 2013 AKFish <akfish@gmail.com>                                     #
# Copyright 2013 Cameron White <cawhite@pdx.edu>                               #
# Copyright 2013 Ed Jackson <ed.jackson@gmail.com>                             #
# Copyright 2013 Jonathan J Hunt <hunt@braincorporation.com>                   #
# Copyright 2013 Mark Roddy <markroddy@gmail.com>                              #
# Copyright 2013 Vincent Jacques <vincent@vincent-jacques.net>                 #
# Copyright 2014 Jimmy Zelinskie <jimmyzelinskie@gmail.com>                    #
# Copyright 2014 Vincent Jacques <vincent@vincent-jacques.net>                 #
# Copyright 2015 Brian Eugley <Brian.Eugley@capitalone.com>                    #
# Copyright 2015 Daniel Pocock <daniel@pocock.pro>                             #
# Copyright 2015 Jimmy Zelinskie <jimmyzelinskie@gmail.com>                    #
# Copyright 2016 Denis K <f1nal@cgaming.org>                                   #
# Copyright 2016 Jared K. Smith <jaredsmith@jaredsmith.net>                    #
# Copyright 2016 Jimmy Zelinskie <jimmy.zelinskie+git@gmail.com>               #
# Copyright 2016 Mathieu Mitchell <mmitchell@iweb.com>                         #
# Copyright 2016 Peter Buckley <dx-pbuckley@users.noreply.github.com>          #
# Copyright 2017 Chris McBride <thehighlander@users.noreply.github.com>        #
# Copyright 2017 Hugo <hugovk@users.noreply.github.com>                        #
# Copyright 2017 Simon <spam@esemi.ru>                                         #
# Copyright 2018 Dylan <djstein@ncsu.edu>                                      #
# Copyright 2018 Maarten Fonville <mfonville@users.noreply.github.com>         #
# Copyright 2018 Mike Miller <github@mikeage.net>                              #
# Copyright 2018 R1kk3r <R1kk3r@users.noreply.github.com>                      #
# Copyright 2018 sfdye <tsfdye@gmail.com>                                      #
# Copyright 2022 Enrico Minack <github@enrico.minack.dev>                      #
#                                                                              #
# This file is part of PyGithub.                                               #
# http://pygithub.readthedocs.io/                                              #
#                                                                              #
# PyGithub is free software: you can redistribute it and/or modify it under    #
# the terms of the GNU Lesser General Public License as published by the Free  #
# Software Foundation, either version 3 of the License, or (at your option)    #
# any later version.                                                           #
#                                                                              #
# PyGithub is distributed in the hope that it will be useful, but WITHOUT ANY  #
# WARRANTY; without even the implied warranty of MERCHANTABILITY or FITNESS    #
# FOR A PARTICULAR PURPOSE. See the GNU Lesser General Public License for more #
# details.                                                                     #
#                                                                              #
# You should have received a copy of the GNU Lesser General Public License     #
# along with PyGithub. If not, see <http://www.gnu.org/licenses/>.             #
#                                                                              #
################################################################################

<<<<<<< HEAD
import datetime
=======
import io
>>>>>>> 0bb72ca0
import json
import logging
import mimetypes
import os
import re
import time
import urllib
<<<<<<< HEAD
from collections import defaultdict
=======
import urllib.parse
>>>>>>> 0bb72ca0
from io import IOBase
from typing import (
    TYPE_CHECKING,
    Any,
    Callable,
    Dict,
    Generic,
    ItemsView,
    List,
    Optional,
    Tuple,
    Type,
    TypeVar,
    Union,
)

import requests
import requests.adapters
from urllib3 import Retry

import github.Consts as Consts
import github.GithubException as GithubException

if TYPE_CHECKING:
    from .AppAuthentication import AppAuthentication
    from .Auth import Auth
    from .GithubObject import GithubObject
    from .InstallationAuthorization import InstallationAuthorization

T = TypeVar("T")

# For App authentication, time remaining before token expiration to request a new one
ACCESS_TOKEN_REFRESH_THRESHOLD_SECONDS = 20


class RequestsResponse:
    # mimic the httplib response object
    def __init__(self, r: requests.Response):
        self.status = r.status_code
        self.headers = r.headers
        self.text = r.text

    def getheaders(self) -> ItemsView[str, str]:
        return self.headers.items()

    def read(self) -> str:
        return self.text


class HTTPSRequestsConnectionClass:
    retry: Union[int, Retry]

    # mimic the httplib connection object
    def __init__(
        self,
        host,
        port: Optional[int] = None,
        strict: bool = False,
        timeout: Optional[int] = None,
        retry: Optional[Union[int, Retry]] = None,
        pool_size: Optional[int] = None,
        **kwargs: Any,
    ):
        self.port = port if port else 443
        self.host = host
        self.protocol = "https"
        self.timeout = timeout
        self.verify = kwargs.get("verify", True)
        self.session = requests.Session()

        if retry is None:
            self.retry = requests.adapters.DEFAULT_RETRIES
        else:
            self.retry = retry

        if pool_size is None:
            self.pool_size = requests.adapters.DEFAULT_POOLSIZE
        else:
            self.pool_size = pool_size

        self.adapter = requests.adapters.HTTPAdapter(
            max_retries=self.retry,
            pool_connections=self.pool_size,
            pool_maxsize=self.pool_size,
        )
        self.session.mount("https://", self.adapter)

    def request(
        self,
        verb: str,
        url: str,
        input: Optional[Union[str, io.BufferedReader]],
        headers: Dict[str, str],
    ):
        self.verb = verb
        self.url = url
        self.input = input
        self.headers = headers

    def getresponse(self) -> RequestsResponse:
        verb = getattr(self.session, self.verb.lower())
        url = f"{self.protocol}://{self.host}:{self.port}{self.url}"
        r = verb(
            url,
            headers=self.headers,
            data=self.input,
            timeout=self.timeout,
            verify=self.verify,
            allow_redirects=False,
        )
        return RequestsResponse(r)

    def close(self):
        return


class HTTPRequestsConnectionClass:
    # mimic the httplib connection object
    def __init__(
        self,
        host: str,
        port: Optional[int] = None,
        strict: bool = False,
        timeout: Optional[int] = None,
        retry: Optional[Union[int, Retry]] = None,
        pool_size: Optional[int] = None,
        **kwargs: Any,
    ):
        self.port = port if port else 80
        self.host = host
        self.protocol = "http"
        self.timeout = timeout
        self.verify = kwargs.get("verify", True)
        self.session = requests.Session()

        if retry is None:
            self.retry = requests.adapters.DEFAULT_RETRIES
        else:
            self.retry = retry  # type: ignore

        if pool_size is None:
            self.pool_size = requests.adapters.DEFAULT_POOLSIZE
        else:
            self.pool_size = pool_size

        self.adapter = requests.adapters.HTTPAdapter(
            max_retries=self.retry,
            pool_connections=self.pool_size,
            pool_maxsize=self.pool_size,
        )
        self.session.mount("http://", self.adapter)

    def request(self, verb: str, url: str, input: None, headers: Dict[str, str]):
        self.verb = verb
        self.url = url
        self.input = input
        self.headers = headers

    def getresponse(self) -> RequestsResponse:
        verb = getattr(self.session, self.verb.lower())
        url = f"{self.protocol}://{self.host}:{self.port}{self.url}"
        r = verb(
            url,
            headers=self.headers,
            data=self.input,
            timeout=self.timeout,
            verify=self.verify,
            allow_redirects=False,
        )
        return RequestsResponse(r)

    def close(self) -> None:
        return


class Requester:
    __installation_authorization: Optional["InstallationAuthorization"]
    __app_auth: Optional["AppAuthentication"]

    __httpConnectionClass = HTTPRequestsConnectionClass
    __httpsConnectionClass = HTTPSRequestsConnectionClass
    __connection = None
    __persist = True
    __logger = None

    _frameBuffer: List[Any]

    @classmethod
    def injectConnectionClasses(
        cls,
        httpConnectionClass: Type[HTTPRequestsConnectionClass],
        httpsConnectionClass: Type[HTTPSRequestsConnectionClass],
    ):
        cls.__persist = False
        cls.__httpConnectionClass = httpConnectionClass
        cls.__httpsConnectionClass = httpsConnectionClass

    @classmethod
    def resetConnectionClasses(cls) -> None:
        cls.__persist = True
        cls.__httpConnectionClass = HTTPRequestsConnectionClass
        cls.__httpsConnectionClass = HTTPSRequestsConnectionClass

    @classmethod
    def injectLogger(cls, logger):
        cls.__logger = logger

    @classmethod
    def resetLogger(cls):
        cls.__logger = None

    #############################################################
    # For Debug
    @classmethod
    def setDebugFlag(cls, flag: bool) -> None:
        cls.DEBUG_FLAG = flag

    @classmethod
    def setOnCheckMe(cls, onCheckMe: Callable) -> None:
        cls.ON_CHECK_ME = onCheckMe

    DEBUG_FLAG = False

    DEBUG_FRAME_BUFFER_SIZE = 1024

    DEBUG_HEADER_KEY = "DEBUG_FRAME"

    ON_CHECK_ME: Optional[Callable] = None

    def NEW_DEBUG_FRAME(self, requestHeader: Dict[str, str]) -> None:
        """
        Initialize a debug frame with requestHeader
        Frame count is updated and will be attached to respond header
        The structure of a frame: [requestHeader, statusCode, responseHeader, raw_data]
        Some of them may be None
        """
        if self.DEBUG_FLAG:  # pragma no branch (Flag always set in tests)
            new_frame = [requestHeader, None, None, None]
            if (
                self._frameCount < self.DEBUG_FRAME_BUFFER_SIZE - 1
            ):  # pragma no branch (Should be covered)
                self._frameBuffer.append(new_frame)
            else:
                self._frameBuffer[0] = new_frame  # pragma no cover (Should be covered)

            self._frameCount = len(self._frameBuffer) - 1

    def DEBUG_ON_RESPONSE(
        self, statusCode: int, responseHeader: Dict[str, Union[str, int]], data: str
    ):
        """
        Update current frame with response
        Current frame index will be attached to responseHeader
        """
        if self.DEBUG_FLAG:  # pragma no branch (Flag always set in tests)
            self._frameBuffer[self._frameCount][1:4] = [
                statusCode,
                responseHeader,
                data,
            ]
            responseHeader[self.DEBUG_HEADER_KEY] = self._frameCount

    def check_me(self, obj: "GithubObject"):
        if (
            self.DEBUG_FLAG and self.ON_CHECK_ME is not None
        ):  # pragma no branch (Flag always set in tests)
            frame = None
            if self.DEBUG_HEADER_KEY in obj._headers:
                frame_index = obj._headers[self.DEBUG_HEADER_KEY]
                frame = self._frameBuffer[frame_index]  # type: ignore
            self.ON_CHECK_ME(obj, frame)

    def _initializeDebugFeature(self):
        self._frameCount = 0
        self._frameBuffer = []

    #############################################################

    _frameCount: int
    __connectionClass: Union[
        Type[HTTPRequestsConnectionClass], Type[HTTPSRequestsConnectionClass]
    ]
    __hostname: str
    __authorizationHeader: Optional[str]

    # keep arguments in-sync with github.MainClass and GithubIntegration
    def __init__(
        self,
<<<<<<< HEAD
        auth,
        base_url,
        timeout,
        user_agent,
        per_page,
        verify,
        retry,
        pool_size,
        seconds_between_requests,
        seconds_between_writes,
=======
        auth: Optional["Auth"],
        base_url: str,
        timeout: int,
        user_agent: str,
        per_page: int,
        verify: Union[bool, str],
        retry: Optional[Union[int, Retry]],
        pool_size: Optional[int],
>>>>>>> 0bb72ca0
    ):
        self._initializeDebugFeature()

        self.__auth = auth
        self.__base_url = base_url

        o = urllib.parse.urlparse(base_url)
        self.__hostname = o.hostname  # type: ignore
        self.__port = o.port
        self.__prefix = o.path
        self.__timeout = timeout
        self.__retry = retry  # NOTE: retry can be either int or an urllib3 Retry object
        self.__pool_size = pool_size
        self.__seconds_between_requests = seconds_between_requests
        self.__seconds_between_writes = seconds_between_writes
        self.__last_requests = defaultdict(lambda: 0.0)
        self.__scheme = o.scheme
        if o.scheme == "https":
            self.__connectionClass = self.__httpsConnectionClass
        elif o.scheme == "http":
            self.__connectionClass = self.__httpConnectionClass
        else:
            assert False, "Unknown URL scheme"
        self.rate_limiting = (-1, -1)
        self.rate_limiting_resettime = 0
        self.FIX_REPO_GET_GIT_REF = True
        self.per_page = per_page

        self.oauth_scopes = None

        assert user_agent is not None, (
            "github now requires a user-agent. "
            "See https://docs.github.com/en/rest/overview/resources-in-the-rest-api#user-agent-required"
        )
        self.__userAgent = user_agent
        self.__verify = verify

        self.__installation_authorization = None

        # provide auth implementations that require a requester with this requester
        if isinstance(self.__auth, WithRequester):
            self.__auth.withRequester(self)

    @property
    def kwargs(self):
        """
        Returns arguments required to recreate this Requester with Requester.__init__, as well as
        with MainClass.__init__ and GithubIntegration.__init__.
        :return:
        """
        return dict(
            auth=self.__auth,
            base_url=self.__base_url,
            timeout=self.__timeout,
            user_agent=self.__userAgent,
            per_page=self.per_page,
            verify=self.__verify,
            retry=self.__retry,
            pool_size=self.__pool_size,
            seconds_between_requests=self.__seconds_between_requests,
            seconds_between_writes=self.__seconds_between_writes,
        )

    @property
    def base_url(self) -> str:
        return self.__base_url

    @property
    def auth(self) -> Optional["Auth"]:
        return self.__auth

    def withAuth(self, auth: Optional["Auth"]) -> "Requester":
        """
        Create a new requester instance with identical configuration but the given authentication method.
        :param auth: authentication method
        :return: new Requester implementation
        """
        kwargs = self.kwargs
        kwargs.update(auth=auth)
        return Requester(**kwargs)

    def requestJsonAndCheck(
        self,
        verb: str,
        url: str,
        parameters: Optional[Dict[str, Any]] = None,
        headers: Optional[Dict[str, str]] = None,
        input: Optional[Any] = None,
    ) -> Tuple[Dict[str, Any], Any]:
        return self.__check(
            *self.requestJson(
                verb, url, parameters, headers, input, self.__customConnection(url)
            )
        )

    def requestMultipartAndCheck(
        self,
        verb: str,
        url: str,
        parameters: Optional[Dict[str, Any]] = None,
        headers: Optional[Dict[str, Any]] = None,
        input: Optional[Dict[str, str]] = None,
    ) -> Tuple[Dict[str, Any], Optional[Dict[str, Any]]]:
        return self.__check(
            *self.requestMultipart(
                verb, url, parameters, headers, input, self.__customConnection(url)
            )
        )

    def requestBlobAndCheck(
        self,
        verb: str,
        url: str,
        parameters: Optional[Dict[str, str]] = None,
        headers: Optional[Dict[str, str]] = None,
        input: Optional[str] = None,
        cnx: Optional[
            Union[HTTPRequestsConnectionClass, HTTPSRequestsConnectionClass]
        ] = None,
    ) -> Tuple[Dict[str, Any], Dict[str, Any]]:
        return self.__check(
            *self.requestBlob(
                verb, url, parameters, headers, input, self.__customConnection(url)
            )
        )

    def __check(
        self,
        status: int,
        responseHeaders: Dict[str, Any],
        output: str,
    ) -> Tuple[Dict[str, Any], Any]:
        data = self.__structuredFromJson(output)
        if status >= 400:
            raise self.createException(status, responseHeaders, data)
        return responseHeaders, data

    def __customConnection(
        self, url: str
    ) -> Optional[Union[HTTPRequestsConnectionClass, HTTPSRequestsConnectionClass]]:
        cnx: Optional[
            Union[HTTPRequestsConnectionClass, HTTPSRequestsConnectionClass]
        ] = None
        if not url.startswith("/"):
            o = urllib.parse.urlparse(url)
            if (
                o.hostname != self.__hostname
                or (o.port and o.port != self.__port)
                or (
                    o.scheme != self.__scheme
                    and not (o.scheme == "https" and self.__scheme == "http")
                )
            ):  # issue80
                if o.scheme == "http":
                    cnx = self.__httpConnectionClass(
                        o.hostname,  # type: ignore
                        o.port,
                        retry=self.__retry,
                        pool_size=self.__pool_size,
                    )
                elif o.scheme == "https":
                    cnx = self.__httpsConnectionClass(
                        o.hostname,
                        o.port,
                        retry=self.__retry,
                        pool_size=self.__pool_size,
                    )
        return cnx

    @classmethod
    def createException(
        cls,
        status: int,
        headers: Dict[str, Any],
        output: Dict[str, Any],
    ) -> Any:
        message = output.get("message", "").lower() if output is not None else ""

        exc = GithubException.GithubException
        if status == 401 and message == "bad credentials":
            exc = GithubException.BadCredentialsException
        elif (
            status == 401
            and Consts.headerOTP in headers
            and re.match(r".*required.*", headers[Consts.headerOTP])
        ):
            exc = GithubException.TwoFactorException
        elif status == 403 and message.startswith(
            "missing or invalid user agent string"
        ):
            exc = GithubException.BadUserAgentException
        elif status == 403 and cls.isRateLimitError(message):
            exc = GithubException.RateLimitExceededException
        elif status == 404 and message == "not found":
            exc = GithubException.UnknownObjectException

        return exc(status, output, headers)

    @classmethod
    def isRateLimitError(cls, message: str) -> bool:
        return cls.isPrimaryRateLimitError(message) or cls.isSecondaryRateLimitError(
            message
        )

    @classmethod
    def isPrimaryRateLimitError(cls, message: str) -> bool:
        if not message:
            return False

        message = message.lower()
        return message.startswith("api rate limit exceeded")

    @classmethod
    def isSecondaryRateLimitError(cls, message: str) -> bool:
        if not message:
            return False

        message = message.lower()
        return (
            message.startswith("you have exceeded a secondary rate limit")
            or message.endswith("please retry your request again later.")
            or message.endswith("please wait a few minutes before you try again.")
        )

    def __structuredFromJson(self, data: str) -> Any:
        if len(data) == 0:
            return None
        else:
            if isinstance(data, bytes):
                data = data.decode("utf-8")
            try:
                return json.loads(data)
            except ValueError:
                if data.startswith("{") or data.startswith("["):
                    raise
                return {"data": data}

    def requestJson(
        self,
        verb: str,
        url: str,
        parameters: Optional[Dict[str, Any]] = None,
        headers: Optional[Dict[str, Any]] = None,
        input: Optional[Any] = None,
        cnx: Optional[
            Union[HTTPRequestsConnectionClass, HTTPSRequestsConnectionClass]
        ] = None,
    ) -> Tuple[int, Dict[str, Any], str]:
        def encode(input):
            return "application/json", json.dumps(input)

        return self.__requestEncode(cnx, verb, url, parameters, headers, input, encode)

    def requestMultipart(
        self,
        verb: str,
        url: str,
        parameters: Optional[Dict[str, Any]] = None,
        headers: Optional[Dict[str, Any]] = None,
        input: Optional[Dict[str, str]] = None,
        cnx: Optional[
            Union[HTTPRequestsConnectionClass, HTTPSRequestsConnectionClass]
        ] = None,
    ) -> Tuple[int, Dict[str, Any], str]:
        def encode(input):
            boundary = "----------------------------3c3ba8b523b2"
            eol = "\r\n"

            encoded_input = ""
            for name, value in input.items():
                encoded_input += f"--{boundary}{eol}"
                encoded_input += f'Content-Disposition: form-data; name="{name}"{eol}'
                encoded_input += eol
                encoded_input += value + eol
            encoded_input += f"--{boundary}--{eol}"
            return f"multipart/form-data; boundary={boundary}", encoded_input

        return self.__requestEncode(cnx, verb, url, parameters, headers, input, encode)

    def requestBlob(
        self,
        verb: str,
        url: str,
        parameters: Optional[Dict[str, str]] = None,
        headers: Optional[Dict[str, str]] = None,
        input: Optional[str] = None,
        cnx: Optional[
            Union[HTTPRequestsConnectionClass, HTTPSRequestsConnectionClass]
        ] = None,
    ) -> Tuple[int, Dict[str, Any], str]:
        if headers is None:
            headers = {}

        def encode(local_path: str):
            if "Content-Type" in headers:  # type: ignore
                mime_type = headers["Content-Type"]  # type: ignore
            else:
                guessed_type = mimetypes.guess_type(local_path)
                mime_type = (
                    guessed_type[0]
                    if guessed_type[0] is not None
                    else Consts.defaultMediaType
                )
            f = open(local_path, "rb")
            return mime_type, f

        if input:
            headers["Content-Length"] = str(os.path.getsize(input))
        return self.__requestEncode(cnx, verb, url, parameters, headers, input, encode)

    def requestMemoryBlobAndCheck(
        self, verb, url, parameters, headers, file_like, cnx=None
    ):
        # The expected signature of encode means that the argument is ignored.
        def encode(_):
            return headers["Content-Type"], file_like

        if not cnx:
            cnx = self.__customConnection(url)
        return self.__check(
            *self.__requestEncode(
                cnx, verb, url, parameters, headers, file_like, encode
            )
        )

    def __requestEncode(
        self,
        cnx: Optional[Union[HTTPRequestsConnectionClass, HTTPSRequestsConnectionClass]],
        verb: str,
        url: str,
        parameters: Optional[Dict[str, str]],
        requestHeaders: Optional[Dict[str, str]],
        input: Optional[T],
        encode: Callable[[T], Tuple[str, Any]],
    ) -> Tuple[int, Dict[str, Any], str]:
        assert verb in ["HEAD", "GET", "POST", "PATCH", "PUT", "DELETE"]
        if parameters is None:
            parameters = {}
        if requestHeaders is None:
            requestHeaders = {}

        if self.__auth is not None:
            requestHeaders[
                "Authorization"
            ] = f"{self.__auth.token_type} {self.__auth.token}"
        requestHeaders["User-Agent"] = self.__userAgent

        url = self.__makeAbsoluteUrl(url)
        url = self.__addParametersToUrl(url, parameters)

        encoded_input = None
        if input is not None:
            requestHeaders["Content-Type"], encoded_input = encode(input)

        self.NEW_DEBUG_FRAME(requestHeaders)

        status, responseHeaders, output = self.__requestRaw(
            cnx, verb, url, requestHeaders, encoded_input
        )

        if (
            Consts.headerRateRemaining in responseHeaders
            and Consts.headerRateLimit in responseHeaders
        ):
            self.rate_limiting = (
                int(responseHeaders[Consts.headerRateRemaining]),
                int(responseHeaders[Consts.headerRateLimit]),
            )
        if Consts.headerRateReset in responseHeaders:
            self.rate_limiting_resettime = int(responseHeaders[Consts.headerRateReset])

        if Consts.headerOAuthScopes in responseHeaders:
            self.oauth_scopes = responseHeaders[Consts.headerOAuthScopes].split(", ")

        self.DEBUG_ON_RESPONSE(status, responseHeaders, output)

        return status, responseHeaders, output

<<<<<<< HEAD
    def __requestRaw(self, cnx, verb, url, requestHeaders, input):
        self.__defer_request(verb)

        try:
            original_cnx = cnx
            if cnx is None:
                cnx = self.__createConnection()
            cnx.request(verb, url, input, requestHeaders)
            response = cnx.getresponse()

            status = response.status
            responseHeaders = {k.lower(): v for k, v in response.getheaders()}
            output = response.read()

            cnx.close()
            if input:
                if isinstance(input, IOBase):
                    input.close()

            self.__log(
                verb, url, requestHeaders, input, status, responseHeaders, output
            )
=======
    def __requestRaw(
        self,
        cnx: Optional[Union[HTTPRequestsConnectionClass, HTTPSRequestsConnectionClass]],
        verb: str,
        url: str,
        requestHeaders: Dict[str, str],
        input: Optional[Any],
    ) -> Tuple[int, Dict[str, Any], str]:
        original_cnx = cnx
        if cnx is None:
            cnx = self.__createConnection()
        cnx.request(verb, url, input, requestHeaders)
        response = cnx.getresponse()

        status = response.status
        responseHeaders = {k.lower(): v for k, v in response.getheaders()}
        output = response.read()
>>>>>>> 0bb72ca0

            if status == 202 and (
                verb == "GET" or verb == "HEAD"
            ):  # only for requests that are considered 'safe' in RFC 2616
                time.sleep(Consts.PROCESSING_202_WAIT_TIME)
                return self.__requestRaw(original_cnx, verb, url, requestHeaders, input)

            if status == 301 and "location" in responseHeaders:
                location = responseHeaders["location"]
                o = urllib.parse.urlparse(location)
                if o.scheme != self.__scheme:
                    raise RuntimeError(
                        f"Github server redirected from {self.__scheme} protocol to {o.scheme}, "
                        f"please correct your Github server URL via base_url: Github(base_url=...)"
                    )
                if o.hostname != self.__hostname:
                    raise RuntimeError(
                        f"Github server redirected from host {self.__hostname} to {o.hostname}, "
                        f"please correct your Github server URL via base_url: Github(base_url=...)"
                    )
                if o.path == url:
                    port = ":" + str(self.__port) if self.__port is not None else ""
                    requested_location = (
                        f"{self.__scheme}://{self.__hostname}{port}{url}"
                    )
                    raise RuntimeError(
                        f"Requested {requested_location} but server redirected to {location}, "
                        f"you may need to correct your Github server URL "
                        f"via base_url: Github(base_url=...)"
                    )
                if self._logger.isEnabledFor(logging.INFO):
                    self._logger.info(
                        f"Following Github server redirection from {url} to {o.path}"
                    )
                return self.__requestRaw(
                    original_cnx, verb, o.path, requestHeaders, input
                )

            return status, responseHeaders, output
        finally:
            # we record the time of this request after it finished
            # to defer next request starting from this request's end, not start
            self.__record_request_time(verb)

    def __defer_request(self, verb):
        # Ensures at least self.__seconds_between_requests seconds have passed since any last request
        # and self.__seconds_between_writes seconds have passed since last write request (if verb refers to a write).
        # Uses self.__last_requests.
        requests = self.__last_requests.values()
        writes = [l for v, l in self.__last_requests.items() if v != "GET"]

        last_request = max(requests) if requests else 0
        last_write = max(writes) if writes else 0

        next_request = (
            (last_request + self.__seconds_between_requests)
            if self.__seconds_between_requests
            else 0
        )
        next_write = (
            (last_write + self.__seconds_between_writes)
            if self.__seconds_between_writes
            else 0
        )

        next = next_request if verb == "GET" else max(next_request, next_write)
        defer = max(next - datetime.datetime.utcnow().timestamp(), 0)
        if defer > 0:
            if self.__logger is None:
                self.__logger = logging.getLogger(__name__)
            self.__logger.debug(f"sleeping {defer}s before next GitHub request")
            time.sleep(defer)

    def __record_request_time(self, verb):
        # Updates self.__last_requests with current timestamp for given verb
        self.__last_requests[verb] = datetime.datetime.utcnow().timestamp()

    def __makeAbsoluteUrl(self, url: str) -> str:
        # URLs generated locally will be relative to __base_url
        # URLs returned from the server will start with __base_url
        if url.startswith("/"):
            url = f"{self.__prefix}{url}"
        else:
            o = urllib.parse.urlparse(url)
            assert o.hostname in [
                self.__hostname,
                "uploads.github.com",
                "status.github.com",
                "github.com",
            ], o.hostname
            assert o.path.startswith((self.__prefix, "/api/"))
            assert o.port == self.__port
            url = o.path
            if o.query != "":
                url += f"?{o.query}"
        return url

    def __addParametersToUrl(
        self,
        url: str,
        parameters: Dict[str, Any],
    ):
        if len(parameters) == 0:
            return url
        else:
            return f"{url}?{urllib.parse.urlencode(parameters)}"

    def __createConnection(
        self,
    ) -> Union[HTTPRequestsConnectionClass, HTTPSRequestsConnectionClass]:
        if self.__persist and self.__connection is not None:
            return self.__connection

        self.__connection = self.__connectionClass(
            self.__hostname,
            self.__port,
            retry=self.__retry,
            pool_size=self.__pool_size,
            timeout=self.__timeout,
            verify=self.__verify,
        )

        return self.__connection

    @property
    def _logger(self) -> logging.Logger:
        if self.__logger is None:
            self.__logger = logging.getLogger(__name__)
        return self.__logger

    def __log(
        self,
        verb: str,
        url: str,
        requestHeaders: Dict[str, str],
        input: Optional[Any],
        status: Optional[int],
        responseHeaders: Dict[str, Any],
        output: Optional[str],
    ) -> None:
        if self._logger.isEnabledFor(logging.DEBUG):
            headersForRequest = requestHeaders.copy()
            if "Authorization" in requestHeaders:
                if requestHeaders["Authorization"].startswith("Basic"):
                    headersForRequest[
                        "Authorization"
                    ] = "Basic (login and password removed)"
                elif requestHeaders["Authorization"].startswith("token"):
                    headersForRequest["Authorization"] = "token (oauth token removed)"
                elif requestHeaders["Authorization"].startswith("Bearer"):
                    headersForRequest["Authorization"] = "Bearer (jwt removed)"
                else:  # pragma no cover (Cannot happen, but could if we add an authentication method => be prepared)
                    headersForRequest[
                        "Authorization"
                    ] = "(unknown auth removed)"  # pragma no cover (Cannot happen, but could if we add an authentication method => be prepared)
            self._logger.debug(
                "%s %s://%s%s %s %s ==> %i %s %s",
                verb,
                self.__scheme,
                self.__hostname,
                url,
                headersForRequest,
                input,
                status,
                responseHeaders,
                output,
            )


class WithRequester(Generic[T]):
    """
    Mixin class that allows to set a requester.
    """

    __requester: Requester

    def __init__(self):
        self.__requester: Optional[Requester] = None

    @property
    def requester(self) -> Requester:
        return self.__requester

    def withRequester(self, requester: Requester) -> "WithRequester[T]":
        assert isinstance(requester, Requester), requester
        self.__requester = requester
        return self<|MERGE_RESOLUTION|>--- conflicted
+++ resolved
@@ -51,11 +51,8 @@
 #                                                                              #
 ################################################################################
 
-<<<<<<< HEAD
 import datetime
-=======
 import io
->>>>>>> 0bb72ca0
 import json
 import logging
 import mimetypes
@@ -63,11 +60,8 @@
 import re
 import time
 import urllib
-<<<<<<< HEAD
+import urllib.parse
 from collections import defaultdict
-=======
-import urllib.parse
->>>>>>> 0bb72ca0
 from io import IOBase
 from typing import (
     TYPE_CHECKING,
@@ -352,22 +346,13 @@
     ]
     __hostname: str
     __authorizationHeader: Optional[str]
+    __last_requests: Dict[str, float]
+    __seconds_between_requests: Optional[float]
+    __seconds_between_writes: Optional[float]
 
     # keep arguments in-sync with github.MainClass and GithubIntegration
     def __init__(
         self,
-<<<<<<< HEAD
-        auth,
-        base_url,
-        timeout,
-        user_agent,
-        per_page,
-        verify,
-        retry,
-        pool_size,
-        seconds_between_requests,
-        seconds_between_writes,
-=======
         auth: Optional["Auth"],
         base_url: str,
         timeout: int,
@@ -376,7 +361,8 @@
         verify: Union[bool, str],
         retry: Optional[Union[int, Retry]],
         pool_size: Optional[int],
->>>>>>> 0bb72ca0
+        seconds_between_requests: Optional[float] = None,
+        seconds_between_writes: Optional[float] = None,
     ):
         self._initializeDebugFeature()
 
@@ -755,8 +741,14 @@
 
         return status, responseHeaders, output
 
-<<<<<<< HEAD
-    def __requestRaw(self, cnx, verb, url, requestHeaders, input):
+    def __requestRaw(
+        self,
+        cnx: Optional[Union[HTTPRequestsConnectionClass, HTTPSRequestsConnectionClass]],
+        verb: str,
+        url: str,
+        requestHeaders: Dict[str, str],
+        input: Optional[Any],
+    ) -> Tuple[int, Dict[str, Any], str]:
         self.__defer_request(verb)
 
         try:
@@ -778,25 +770,6 @@
             self.__log(
                 verb, url, requestHeaders, input, status, responseHeaders, output
             )
-=======
-    def __requestRaw(
-        self,
-        cnx: Optional[Union[HTTPRequestsConnectionClass, HTTPSRequestsConnectionClass]],
-        verb: str,
-        url: str,
-        requestHeaders: Dict[str, str],
-        input: Optional[Any],
-    ) -> Tuple[int, Dict[str, Any], str]:
-        original_cnx = cnx
-        if cnx is None:
-            cnx = self.__createConnection()
-        cnx.request(verb, url, input, requestHeaders)
-        response = cnx.getresponse()
-
-        status = response.status
-        responseHeaders = {k.lower(): v for k, v in response.getheaders()}
-        output = response.read()
->>>>>>> 0bb72ca0
 
             if status == 202 and (
                 verb == "GET" or verb == "HEAD"
@@ -841,7 +814,7 @@
             # to defer next request starting from this request's end, not start
             self.__record_request_time(verb)
 
-    def __defer_request(self, verb):
+    def __defer_request(self, verb: str) -> None:
         # Ensures at least self.__seconds_between_requests seconds have passed since any last request
         # and self.__seconds_between_writes seconds have passed since last write request (if verb refers to a write).
         # Uses self.__last_requests.
@@ -870,7 +843,7 @@
             self.__logger.debug(f"sleeping {defer}s before next GitHub request")
             time.sleep(defer)
 
-    def __record_request_time(self, verb):
+    def __record_request_time(self, verb: str) -> None:
         # Updates self.__last_requests with current timestamp for given verb
         self.__last_requests[verb] = datetime.datetime.utcnow().timestamp()
 
