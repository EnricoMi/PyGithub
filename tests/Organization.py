############################ Copyrights and license ############################
#                                                                              #
# Copyright 2012 Vincent Jacques <vincent@vincent-jacques.net>                 #
# Copyright 2012 Zearin <zearin@gonk.net>                                      #
# Copyright 2013 Vincent Jacques <vincent@vincent-jacques.net>                 #
# Copyright 2014 Vincent Jacques <vincent@vincent-jacques.net>                 #
# Copyright 2016 Jannis Gebauer <ja.geb@me.com>                                #
# Copyright 2016 Peter Buckley <dx-pbuckley@users.noreply.github.com>          #
# Copyright 2017 Balázs Rostás <rostas.balazs@gmail.com>                       #
# Copyright 2018 Anton Nguyen <afnguyen85@gmail.com>                           #
# Copyright 2018 Jacopo Notarstefano <jacopo.notarstefano@gmail.com>           #
# Copyright 2018 Jasper van Wanrooy <jasper@vanwanrooy.net>                    #
# Copyright 2018 Raihaan <31362124+res0nance@users.noreply.github.com>         #
# Copyright 2018 Shubham Singh <41840111+singh811@users.noreply.github.com>    #
# Copyright 2018 Steve Kowalik <steven@wedontsleep.org>                        #
# Copyright 2018 Tim Boring <tboring@hearst.com>                               #
# Copyright 2018 Wan Liuyang <tsfdye@gmail.com>                                #
# Copyright 2018 sfdye <tsfdye@gmail.com>                                      #
# Copyright 2019 Brian Choy <byceee@gmail.com>                                 #
# Copyright 2019 Geoffroy Jabouley <gjabouley@invensense.com>                  #
# Copyright 2019 Steve Kowalik <steven@wedontsleep.org>                        #
# Copyright 2019 TechnicalPirate <35609336+TechnicalPirate@users.noreply.github.com>#
# Copyright 2019 Wan Liuyang <tsfdye@gmail.com>                                #
# Copyright 2019 ebrown <brownierin@users.noreply.github.com>                  #
# Copyright 2020 Geoff Low <glow@mdsol.com>                                    #
# Copyright 2020 Glenn McDonald <testworksau@users.noreply.github.com>         #
# Copyright 2020 Steve Kowalik <steven@wedontsleep.org>                        #
# Copyright 2020 latacora-daniel <71085674+latacora-daniel@users.noreply.github.com>#
# Copyright 2020 ton-katsu <sakamoto.yoshihisa@gmail.com>                      #
# Copyright 2021 Marina Peresypkina <mi9onev@gmail.com>                        #
# Copyright 2021 Tanner <51724788+lightningboltemoji@users.noreply.github.com> #
# Copyright 2022 KimSia Sim <245021+simkimsia@users.noreply.github.com>        #
# Copyright 2023 Enrico Minack <github@enrico.minack.dev>                      #
# Copyright 2023 Felipe Peter <mr-peipei@web.de>                               #
# Copyright 2023 Jirka Borovec <6035284+Borda@users.noreply.github.com>        #
# Copyright 2023 Jonathan Greg <31892308+jmgreg31@users.noreply.github.com>    #
# Copyright 2023 Mauricio Alejandro Martínez Pacheco <mauricio.martinez@premise.com>#
# Copyright 2023 Mauricio Alejandro Martínez Pacheco <n_othing@hotmail.com>    #
# Copyright 2024 Andrii Kezikov <cheshirez@gmail.com>                          #
# Copyright 2024 Enrico Minack <github@enrico.minack.dev>                      #
# Copyright 2024 Jacky Lam <jacky.lam@r2studiohk.com>                          #
# Copyright 2024 Mohamed Mostafa <112487260+mohy01@users.noreply.github.com>   #
# Copyright 2024 Oskar Jansson <56458534+janssonoskar@users.noreply.github.com>#
# Copyright 2024 Thomas Cooper <coopernetes@proton.me>                         #
# Copyright 2024 Thomas Crowley <15927917+thomascrowley@users.noreply.github.com>#
# Copyright 2025 Bill Napier <napier@pobox.com>                                #
# Copyright 2025 Dom Heinzeller <dom.heinzeller@icloud.com>                    #
# Copyright 2025 Enrico Minack <github@enrico.minack.dev>                      #
# Copyright 2025 Greg Fogelberg <52933995+gfog-floqast@users.noreply.github.com>#
#                                                                              #
# This file is part of PyGithub.                                               #
# http://pygithub.readthedocs.io/                                              #
#                                                                              #
# PyGithub is free software: you can redistribute it and/or modify it under    #
# the terms of the GNU Lesser General Public License as published by the Free  #
# Software Foundation, either version 3 of the License, or (at your option)    #
# any later version.                                                           #
#                                                                              #
# PyGithub is distributed in the hope that it will be useful, but WITHOUT ANY  #
# WARRANTY; without even the implied warranty of MERCHANTABILITY or FITNESS    #
# FOR A PARTICULAR PURPOSE. See the GNU Lesser General Public License for more #
# details.                                                                     #
#                                                                              #
# You should have received a copy of the GNU Lesser General Public License     #
# along with PyGithub. If not, see <http://www.gnu.org/licenses/>.             #
#                                                                              #
################################################################################

from __future__ import annotations

from datetime import datetime, timezone
from unittest import mock

import github
from github.OrganizationCustomProperty import CustomProperty

from . import Framework


class Organization(Framework.TestCase):
    def setUp(self):
        super().setUp()
        self.org = self.g.get_organization("BeaverSoftware")

    def testAttributes(self):
        self.assertIsNone(self.org.advanced_security_enabled_for_new_repositories)
        self.assertIsNone(self.org.archived_at)
        self.assertEqual(self.org.avatar_url, "https://avatars.githubusercontent.com/u/12345678?v=4")
        self.assertEqual(self.org.billing_email, "foo@example.com")
        self.assertEqual(self.org.blog, "http://www.example.com")
        self.assertEqual(self.org.collaborators, 9)
        self.assertEqual(self.org.company, None)
        self.assertEqual(self.org.created_at, datetime(2014, 1, 9, 16, 56, 17, tzinfo=timezone.utc))
        self.assertIsNone(self.org.default_repository_permission)
        self.assertIsNone(self.org.dependabot_alerts_enabled_for_new_repositories)
        self.assertIsNone(self.org.dependabot_security_updates_enabled_for_new_repositories)
        self.assertIsNone(self.org.dependency_graph_enabled_for_new_repositories)
        self.assertEqual(self.org.description, "BeaverSoftware writes software.")
        self.assertIsNone(self.org.disk_usage)
        self.assertIsNone(self.org.display_login)
        self.assertEqual(self.org.email, "foo@example.com")
        self.assertEqual(self.org.events_url, "https://api.github.com/orgs/BeaverSoftware/events")
        self.assertEqual(self.org.followers, 130)
        self.assertEqual(self.org.following, 1)
        self.assertEqual(self.org.gravatar_id, None)
        self.assertEqual(self.org.has_organization_projects, True)
        self.assertEqual(self.org.has_repository_projects, True)
        self.assertEqual(self.org.hooks_url, "https://api.github.com/orgs/BeaverSoftware/hooks")
        self.assertEqual(self.org.html_url, "https://github.com/BeaverSoftware")
        self.assertEqual(self.org.id, 21341965)
        self.assertEqual(self.org.is_verified, False)
        self.assertEqual(self.org.issues_url, "https://api.github.com/orgs/BeaverSoftware/issues")
        self.assertEqual(self.org.location, "Paris, France")
        self.assertEqual(self.org.login, "BeaverSoftware")
        self.assertEqual(self.org.members_allowed_repository_creation_type, "none")
        self.assertEqual(self.org.members_can_create_internal_repositories, False)
        self.assertEqual(self.org.members_can_create_pages, True)
        self.assertEqual(self.org.members_can_create_private_pages, True)
        self.assertEqual(self.org.members_can_create_private_repositories, False)
        self.assertEqual(self.org.members_can_create_public_pages, True)
        self.assertEqual(self.org.members_can_create_public_repositories, False)
        self.assertEqual(self.org.members_can_create_repositories, False)
        self.assertEqual(self.org.members_can_fork_private_repositories, False)
        self.assertEqual(self.org.members_url, "https://api.github.com/orgs/BeaverSoftware/members{/member}")
        self.assertEqual(self.org.name, "BeaverSoftware")
        self.assertEqual(self.org.node_id, "AbCdEfG")
        self.assertEqual(self.org.owned_private_repos, 191)
        self.assertEqual(self.org.plan.name, "enterprise")
        self.assertEqual(self.org.plan.private_repos, 999999)
        self.assertEqual(self.org.plan.space, 123456789)
        self.assertEqual(self.org.plan.filled_seats, 640)
        self.assertEqual(self.org.plan.seats, 1024)
        self.assertIsNone(self.org.private_gists)
        self.assertEqual(self.org.public_gists, 0)
        self.assertEqual(
            self.org.public_members_url, "https://api.github.com/orgs/BeaverSoftware/public_members{/member}"
        )
        self.assertEqual(self.org.public_repos, 121)
        self.assertEqual(self.org.repos_url, "https://api.github.com/orgs/BeaverSoftware/repos")
        self.assertIsNone(self.org.secret_scanning_enabled_for_new_repositories)
        self.assertIsNone(self.org.secret_scanning_push_protection_custom_link)
        self.assertIsNone(self.org.secret_scanning_push_protection_custom_link_enabled)
        self.assertIsNone(self.org.secret_scanning_push_protection_enabled_for_new_repositories)
        self.assertEqual(self.org.total_private_repos, 176)
        self.assertIsNone(self.org.twitter_username)
        self.assertEqual(self.org.two_factor_requirement_enabled, True)
        self.assertEqual(self.org.type, "Organization")
        self.assertEqual(self.org.updated_at, datetime(2024, 8, 20, 8, 44, 26, tzinfo=timezone.utc))
        self.assertEqual(self.org.url, "https://api.github.com/orgs/BeaverSoftware")
        self.assertEqual(repr(self.org), 'Organization(login="BeaverSoftware")')
        self.assertEqual(self.org.web_commit_signoff_required, False)

    def testAddMembersDefaultRole(self):
        lyloa = self.g.get_user("lyloa")
        self.assertFalse(self.org.has_in_members(lyloa))
        self.org.add_to_members(lyloa, role="member")
        # "Pending" members won"t be in /orgs/:org/members/:user
        self.assertFalse(self.org.has_in_members(lyloa))
        self.org.remove_from_membership(lyloa)
        self.assertFalse(self.org.has_in_members(lyloa))

    def testAddMembersAdminRole(self):
        lyloa = self.g.get_user("lyloa")
        self.assertFalse(self.org.has_in_members(lyloa))
        self.org.add_to_members(lyloa, role="admin")
        # "Pending" members won"t be in /orgs/:org/members/:user
        self.assertFalse(self.org.has_in_members(lyloa))
        self.org.remove_from_membership(lyloa)
        self.assertFalse(self.org.has_in_members(lyloa))

    def testEditWithoutArguments(self):
        self.org.edit()

    def testEditWithAllArguments(self):
        self.org.edit(
            "BeaverSoftware2@vincent-jacques.net",
            "http://vincent-jacques.net",
            "Company edited by PyGithub",
            "Description edited by PyGithub",
            "BeaverSoftware2@vincent-jacques.net",
            "Location edited by PyGithub",
            "Name edited by PyGithub",
        )
        self.assertEqual(self.org.billing_email, "BeaverSoftware2@vincent-jacques.net")
        self.assertEqual(self.org.blog, "http://vincent-jacques.net")
        self.assertEqual(self.org.company, "Company edited by PyGithub")
        self.assertEqual(self.org.description, "Description edited by PyGithub")
        self.assertEqual(self.org.email, "BeaverSoftware2@vincent-jacques.net")
        self.assertEqual(self.org.location, "Location edited by PyGithub")
        self.assertEqual(self.org.name, "Name edited by PyGithub")

    def testEditHookWithMinimalParameters(self):
        hook = self.org.create_hook("web", {"url": "http://foobar.com"})
        hook = self.org.edit_hook(hook.id, "mobile", {"url": "http://barfoo.com"})
        self.assertEqual(hook.name, "mobile")

    def testEditHookWithAllParameters(self):
        hook = self.org.create_hook("web", {"url": "http://foobar.com"}, ["fork"], False)
        hook = self.org.edit_hook(hook.id, "mobile", {"url": "http://barfoo.com"}, ["spoon"], True)
        self.assertEqual(hook.name, "mobile")
        self.assertEqual(hook.events, ["spoon"])
        self.assertEqual(hook.active, True)

    def testCreateTeam(self):
        team = self.org.create_team("Team created by PyGithub")
        self.assertEqual(team.id, 189850)

    def testCreateTeamWithAllArguments(self):
        repo = self.org.get_repo("FatherBeaver")
        parent_team = self.org.get_team(141496)
        maintainer = self.g.get_user("jacquev6")
        team = self.org.create_team(
            "Team also created by PyGithub",
            [repo],
            "push",
            "secret",
            "Description also created by PyGithub",
            parent_team.id,
            [maintainer.id],
            "notifications_disabled",
        )
        self.assertEqual(team.id, 189852)
        self.assertEqual(team.description, "Description also created by PyGithub")
        self.assertEqual(team.parent, parent_team)
        self.assertEqual(team.notification_setting, "notifications_disabled")

    def testDeleteHook(self):
        hook = self.org.create_hook("web", {"url": "http://foobar.com"})
        self.org.delete_hook(hook.id)

    def testPublicMembers(self):
        lyloa = self.g.get_user("Lyloa")
        self.assertFalse(self.org.has_in_public_members(lyloa))
        self.org.add_to_public_members(lyloa)
        self.assertTrue(self.org.has_in_public_members(lyloa))
        self.org.remove_from_public_members(lyloa)
        self.assertFalse(self.org.has_in_public_members(lyloa))

    def testGetPublicMembers(self):
        self.assertListKeyEqual(self.org.get_public_members(), lambda u: u.login, ["jacquev6"])

    def testGetHook(self):
        hook = self.org.get_hook(257993)
        self.assertEqual(hook.name, "web")

    def testGetHooks(self):
        self.assertListKeyEqual(self.org.get_hooks(), lambda h: h.id, [257993])

    def testGetHookDelivery(self):
        delivery = self.org.get_hook_delivery(257993, 12345)
        self.assertEqual(delivery.id, 12345)
        self.assertEqual(delivery.guid, "abcde-12345")
        self.assertEqual(
            delivery.delivered_at,
            datetime(2012, 5, 27, 6, 0, 32, tzinfo=timezone.utc),
        )
        self.assertEqual(delivery.redelivery, False)
        self.assertEqual(delivery.duration, 0.27)
        self.assertEqual(delivery.status, "OK")
        self.assertEqual(delivery.status_code, 200)
        self.assertIsNone(delivery.throttled_at)
        self.assertEqual(delivery.event, "issues")
        self.assertEqual(delivery.action, "opened")
        self.assertEqual(delivery.installation_id, 123)
        self.assertEqual(delivery.repository_id, 456)
        self.assertEqual(delivery.url, "https://www.example-webhook.com")
        self.assertIsInstance(delivery.request, github.HookDelivery.HookDeliveryRequest)
        self.assertEqual(delivery.request.headers, {"content-type": "application/json"})
        self.assertEqual(delivery.request.payload, {"action": "opened"})
        self.assertIsInstance(delivery.response, github.HookDelivery.HookDeliveryResponse)
        self.assertEqual(delivery.response.headers, {"content-type": "text/html;charset=utf-8"})
        self.assertEqual(delivery.response.payload, "ok")

    def testGetHookDeliveries(self):
        deliveries = list(self.org.get_hook_deliveries(257993))
        self.assertEqual(len(deliveries), 1)
        self.assertEqual(deliveries[0].id, 12345)
        self.assertEqual(deliveries[0].guid, "abcde-12345")
        self.assertEqual(
            deliveries[0].delivered_at,
            datetime(2012, 5, 27, 6, 0, 32, tzinfo=timezone.utc),
        )
        self.assertEqual(deliveries[0].redelivery, False)
        self.assertEqual(deliveries[0].duration, 0.27)
        self.assertEqual(deliveries[0].status, "OK")
        self.assertEqual(deliveries[0].status_code, 200)
        self.assertEqual(deliveries[0].event, "issues")
        self.assertEqual(deliveries[0].action, "opened")
        self.assertEqual(deliveries[0].installation_id, 123)
        self.assertEqual(deliveries[0].repository_id, 456)
        self.assertEqual(deliveries[0].url, "https://www.example-webhook.com")

    def testGetIssues(self):
        self.assertListKeyEqual(self.org.get_issues(), lambda i: i.id, [])

    def testGetIssuesWithAllArguments(self):
        requestedByUser = self.g.get_user().get_repo("PyGithub").get_label("Requested by user")
        issues = self.org.get_issues(
            "assigned",
            "closed",
            [requestedByUser],
            "comments",
            "asc",
            datetime(2012, 5, 28, 23, 0, 0, tzinfo=timezone.utc),
        )
        self.assertListKeyEqual(issues, lambda i: i.id, [])

    def testGetMembers(self):
        self.assertListKeyEqual(self.org.get_members(), lambda u: u.login, ["cjuniet", "jacquev6", "Lyloa"])

    def testGetOutsideCollaborators(self):
        self.assertListKeyEqual(self.org.get_outside_collaborators(), lambda u: u.login, ["octocat"])

    def testOutsideCollaborators(self):
        octocat = self.g.get_user("octocat")
        self.org.convert_to_outside_collaborator(octocat)
        self.assertListKeyEqual(self.org.get_outside_collaborators(), lambda u: u.login, ["octocat"])
        self.org.remove_outside_collaborator(octocat)
        self.assertEqual(list(self.org.get_outside_collaborators()), [])

    def testMembers(self):
        lyloa = self.g.get_user("Lyloa")
        self.assertTrue(self.org.has_in_members(lyloa))
        self.org.remove_from_members(lyloa)
        self.assertFalse(self.org.has_in_members(lyloa))

    def testGetRepos(self):
        repos = self.org.get_repos()
        self.assertListKeyEqual(repos, lambda r: r.name, ["FatherBeaver", "TestPyGithub"])
        self.assertListKeyEqual(repos, lambda r: r.has_pages, [True, False])
        self.assertListKeyEqual(repos, lambda r: r.has_wiki, [True, True])

    def testGetReposSorted(self):
        repos = self.org.get_repos(sort="updated", direction="desc")
        self.assertListKeyEqual(
            repos,
            lambda r: r.name,
            ["TestPyGithub", "FatherBeaver"],
        )
        self.assertListKeyEqual(
            repos,
            lambda r: r.has_pages,
            [False, True],
        )

    def testGetReposWithType(self):
        repos = self.org.get_repos("public")
        self.assertListKeyEqual(repos, lambda r: r.name, ["FatherBeaver", "PyGithub"])
        self.assertListKeyEqual(repos, lambda r: r.has_pages, [True, True])

    def testGetEvents(self):
        self.assertListKeyEqual(
            self.org.get_events(),
            lambda e: e.type,
            [
                "CreateEvent",
                "CreateEvent",
                "PushEvent",
                "PushEvent",
                "DeleteEvent",
                "DeleteEvent",
                "PushEvent",
                "PushEvent",
                "DeleteEvent",
                "DeleteEvent",
                "PushEvent",
                "PushEvent",
                "PushEvent",
                "CreateEvent",
                "CreateEvent",
                "CreateEvent",
                "CreateEvent",
                "CreateEvent",
                "PushEvent",
                "PushEvent",
                "PushEvent",
                "PushEvent",
                "PushEvent",
                "PushEvent",
                "ForkEvent",
                "CreateEvent",
            ],
        )

    def testGetTeams(self):
        self.assertListKeyEqual(self.org.get_teams(), lambda t: t.name, ["Members", "Owners"])

    def testGetTeamBySlug(self):
        team = self.org.get_team_by_slug("Members")
        self.assertEqual(team.id, 141496)

    def testCreateHookWithMinimalParameters(self):
        hook = self.org.create_hook("web", {"url": "http://foobar.com"})
        self.assertEqual(hook.id, 257967)

    def testCreateHookWithAllParameters(self):
        hook = self.org.create_hook("web", {"url": "http://foobar.com"}, ["fork"], False)
        self.assertTrue(hook.active)
        self.assertEqual(hook.id, 257993)

    def testCreateRepoWithMinimalArguments(self):
        repo = self.org.create_repo(name="TestPyGithub")
        self.assertEqual(repo.url, "https://api.github.com/repos/BeaverSoftware/TestPyGithub")
        self.assertTrue(repo.has_wiki)
        self.assertTrue(repo.has_pages)

    def testCreateRepoWithAllArguments(self):
        team = self.org.get_team(141496)
        repo = self.org.create_repo(
            name="TestPyGithub2",
            description="Repo created by PyGithub",
            homepage="http://foobar.com",
            private=False,
            visibility="public",
            has_issues=False,
            has_projects=False,
            has_wiki=False,
            has_downloads=False,
            team_id=team.id,
            allow_update_branch=True,
            allow_squash_merge=False,
            allow_merge_commit=False,
            allow_rebase_merge=True,
            delete_branch_on_merge=False,
        )
        self.assertEqual(repo.url, "https://api.github.com/repos/BeaverSoftware/TestPyGithub2")
        self.assertTrue(repo.allow_update_branch)
        self.assertFalse(repo.has_wiki)
        self.assertFalse(repo.has_pages)

    def testCreateRepositoryWithAutoInit(self):
        repo = self.org.create_repo(name="TestPyGithub", auto_init=True, gitignore_template="Python")
        self.assertEqual(repo.url, "https://api.github.com/repos/BeaverSoftware/TestPyGithub")
        self.assertTrue(repo.has_pages)
        self.assertTrue(repo.has_wiki)

    def testCreateFork(self):
        pygithub = self.g.get_user("jacquev6").get_repo("PyGithub")
        repo = self.org.create_fork(pygithub)
        self.assertEqual(repo.url, "https://api.github.com/repos/BeaverSoftware/PyGithub")
        self.assertFalse(repo.has_wiki)
        self.assertFalse(repo.has_pages)

    def testCreateRepoFromTemplate(self):
        template_repo = self.g.get_repo("actions/hello-world-docker-action")

        repo = self.org.create_repo_from_template("hello-world-docker-action-new", template_repo)
        self.assertEqual(
            repo.url,
            "https://api.github.com/repos/BeaverSoftware/hello-world-docker-action-new",
        )
        self.assertFalse(repo.is_template)

    def testCreateRepoFromTemplateWithAllArguments(self):
        template_repo = self.g.get_repo("actions/hello-world-docker-action")

        description = "My repo from template"
        private = True
        repo = self.org.create_repo_from_template(
            "hello-world-docker-action-new",
            template_repo,
            description=description,
            include_all_branches=True,
            private=private,
        )
        self.assertEqual(repo.description, description)
        self.assertTrue(repo.private)

    @mock.patch("github.PublicKey.encrypt")
    def testCreateSecretSelected(self, encrypt):
        repos = [self.org.get_repo("TestPyGithub"), self.org.get_repo("FatherBeaver")]
        # encrypt returns a non-deterministic value, we need to mock it so the replay data matches
        encrypt.return_value = "M+5Fm/BqTfB90h3nC7F3BoZuu3nXs+/KtpXwxm9gG211tbRo0F5UiN0OIfYT83CKcx9oKES9Va4E96/b"
        secret = self.org.create_secret(
            secret_name="secret-name",
            unencrypted_value="secret-value",
            visibility="selected",
            secret_type="actions",
            selected_repositories=repos,
        )

        self.assertIsNotNone(secret)
        self.assertEqual(secret.visibility, "selected")
        self.assertEqual(list(secret.selected_repositories), repos)

    def testGetSecret(self):
        repos = [self.org.get_repo("TestPyGithub"), self.org.get_repo("FatherBeaver")]
        secret = self.org.get_secret("secret-name")
        self.assertEqual(secret.name, "secret-name")
        self.assertEqual(secret.created_at, datetime(2019, 8, 10, 14, 59, 22, tzinfo=timezone.utc))
        self.assertEqual(secret.updated_at, datetime(2020, 1, 10, 14, 59, 22, tzinfo=timezone.utc))
        self.assertEqual(secret.visibility, "selected")
        self.assertEqual(list(secret.selected_repositories), repos)
        self.assertEqual(secret.url, "https://api.github.com/orgs/BeaverSoftware/actions/secrets/secret-name")

    def testGetSecrets(self):
        secrets = self.org.get_secrets()
        self.assertEqual(len(list(secrets)), 1)

    def testGetDependabotSecrets(self):
        secrets = self.org.get_secrets(secret_type="dependabot")
        self.assertEqual(len(list(secrets)), 1)

    def testGetDependabotAlerts(self):
        alerts = self.org.get_dependabot_alerts()
        alert_list = list(alerts)
        self.assertEqual(len(list(alerts)), 8)
        self.assertEqual(alert_list[0].number, 1)
        self.assertEqual(alert_list[0].repository.full_name, "BeaverSoftware/PyGithub")

    def testGetDependabotAlertsWithAllArguments(self):
        alerts = self.org.get_dependabot_alerts(
            "open",
            "medium",
            "pip",
            "jinja2",
            "runtime",
            "updated",
            "asc",
        )
        alert_list = list(alerts)
        self.assertEqual(len(list(alerts)), 1)
        self.assertEqual(alert_list[0].number, 1)
        self.assertEqual(alert_list[0].state, "open")
        self.assertEqual(alert_list[0].security_advisory.severity, "medium")
        self.assertEqual(alert_list[0].dependency.package.ecosystem, "pip")
        self.assertEqual(alert_list[0].dependency.package.name, "jinja2")
        self.assertEqual(alert_list[0].dependency.scope, "runtime")
        self.assertEqual(alert_list[0].repository.full_name, "BeaverSoftware/PyGithub")

    def testGetSecretsFail(self):
        with self.assertRaises(AssertionError) as raisedexp:
            self.org.get_secrets(secret_type="secret")
        self.assertEqual("secret_type should be actions or dependabot", str(raisedexp.exception))

    def testInviteUserWithNeither(self):
        with self.assertRaises(AssertionError) as raisedexp:
            self.org.invite_user()
        self.assertEqual("specify only one of email or user", str(raisedexp.exception))

    def testInviteUserWithBoth(self):
        jacquev6 = self.g.get_user("jacquev6")
        with self.assertRaises(AssertionError) as raisedexp:
            self.org.invite_user(email="foo", user=jacquev6)
        self.assertEqual("specify only one of email or user", str(raisedexp.exception))

    def testInviteUserByName(self):
        jacquev6 = self.g.get_user("jacquev6")
        self.org.invite_user(user=jacquev6)

    def testInviteUserByEmail(self):
        self.org.invite_user(email="foo@example.com")

    def testInviteUserWithRoleAndTeam(self):
        team = self.org.create_team("Team created by PyGithub")
        self.org.invite_user(email="foo@example.com", role="billing_manager", teams=[team])

    def testInviteUserAsNonOwner(self):
        with self.assertRaises(github.GithubException) as raisedexp:
            self.org.invite_user(email="bar@example.com")
        self.assertEqual(
            raisedexp.exception.message, "You must be an admin to create an invitation to an organization."
        )
        self.assertEqual(raisedexp.exception.status, 403)
        self.assertEqual(
            raisedexp.exception.data,
            {
                "documentation_url": "https://developer.github.com/v3/orgs/members/#create-organization-invitation",
                "message": "You must be an admin to create an invitation to an organization.",
            },
        )

    def testCreateMigration(self):
        self.org = self.g.get_organization("sample-test-organisation")
        self.assertTrue(isinstance(self.org.create_migration(["sample-repo"]), github.Migration.Migration))

    def testGetMigrations(self):
        self.org = self.g.get_organization("sample-test-organisation")
        self.assertEqual(self.org.get_migrations().totalCount, 2)

    def testGetInstallations(self):
        installations = self.org.get_installations()
        self.assertEqual(installations[0].id, 123456)
        self.assertEqual(installations[0].app_id, 10101)
        self.assertEqual(installations[0].target_id, 3344556)
        self.assertEqual(installations[0].target_type, "User")
        self.assertEqual(installations.totalCount, 1)

    def testCreateVariable(self):
        variable = self.org.create_variable("variable-name", "variable-value", "all")
        self.assertIsNotNone(variable)

    def testCreateVariableSelected(self):
        repos = [self.org.get_repo("TestPyGithub"), self.org.get_repo("FatherBeaver")]
        variable = self.org.create_variable("variable-name", "variable-value", "selected", repos)
        self.assertIsNotNone(variable)
        self.assertEqual(list(variable.selected_repositories), repos)

    def testGetVariable(self):
        repos = [self.org.get_repo("TestPyGithub"), self.org.get_repo("FatherBeaver")]
        variable = self.org.get_variable("variable-name")
        self.assertEqual(variable.name, "variable-name")
        self.assertEqual(variable.created_at, datetime(2019, 8, 10, 14, 59, 22, tzinfo=timezone.utc))
        self.assertEqual(variable.updated_at, datetime(2020, 1, 10, 14, 59, 22, tzinfo=timezone.utc))
        self.assertEqual(variable.visibility, "selected")
        self.assertEqual(list(variable.selected_repositories), repos)
        self.assertEqual(variable.url, "https://api.github.com/orgs/BeaverSoftware/actions/variables/variable-name")

    def testGetVariables(self):
        variables = self.org.get_variables()
        self.assertEqual(len(list(variables)), 1)

    @mock.patch("github.PublicKey.encrypt")
    def testCreateActionsSecret(self, encrypt):
        org = self.g.get_organization("demoorg")
        # encrypt returns a non-deterministic value, we need to mock it so the replay data matches
        encrypt.return_value = "M+5Fm/BqTfB90h3nC7F3BoZuu3nXs+/KtpXwxm9gG211tbRo0F5UiN0OIfYT83CKcx9oKES9Va4E96/b"
        secret = org.create_secret("secret_name", "secret-value", visibility="all")
        self.assertIsNotNone(secret)

    @mock.patch("github.PublicKey.encrypt")
    def testCreateDependabotSecret(self, encrypt):
        org = self.g.get_organization("demoorg")
        # encrypt returns a non-deterministic value, we need to mock it so the replay data matches
        encrypt.return_value = "M+5Fm/BqTfB90h3nC7F3BoZuu3nXs+/KtpXwxm9gG211tbRo0F5UiN0OIfYT83CKcx9oKES9Va4E96/b"
        secret = org.create_secret("secret_name", "secret-value", secret_type="dependabot", visibility="all")
        self.assertIsNotNone(secret)

    def testOrgGetSecretAssertion(self):
        org = self.g.get_organization("demoorg")
        with self.assertRaises(AssertionError) as exc:
            org.get_secret(secret_name="splat", secret_type="supersecret")
        self.assertEqual(str(exc.exception), "secret_type should be actions or dependabot")

    @mock.patch("github.PublicKey.encrypt")
    def testCreateDependabotSecretSelected(self, encrypt):
        org = self.g.get_organization("demoorg")
        repos = [org.get_repo("demo-repo-1"), org.get_repo("demo-repo-2")]
        # encrypt returns a non-deterministic value, we need to mock it so the replay data matches
        encrypt.return_value = "M+5Fm/BqTfB90h3nC7F3BoZuu3nXs+/KtpXwxm9gG211tbRo0F5UiN0OIfYT83CKcx9oKES9Va4E96/b"
        secret = org.create_secret(
            secret_name="SECRET_DEP_NAME",
            unencrypted_value="secret-value",
            visibility="selected",
            secret_type="dependabot",
            selected_repositories=repos,
        )

        self.assertIsNotNone(secret)
        self.assertEqual(secret.visibility, "selected")
        self.assertEqual(list(secret.selected_repositories), repos)

    @mock.patch("github.PublicKey.encrypt")
    def testOrgSecretEdit(self, encrypt):
        org = self.g.get_organization("demoorg")
        repos = [org.get_repo("demo-repo-1"), org.get_repo("demo-repo-2")]
        # encrypt returns a non-deterministic value, we need to mock it so the replay data matches
        encrypt.return_value = "M+5Fm/BqTfB90h3nC7F3BoZuu3nXs+/KtpXwxm9gG211tbRo0F5UiN0OIfYT83CKcx9oKES9Va4E96/b"
        secret = org.create_secret(
            secret_name="secret_act_name",
            unencrypted_value="secret-value",
            visibility="selected",
            secret_type="actions",
            selected_repositories=repos,
        )

        with self.assertRaises(AssertionError) as exc:
            secret.edit(value="newvalue", secret_type="supersecret")
        self.assertEqual(str(exc.exception), "secret_type should be actions or dependabot")

    def testCreateCustomProperties(self):
        properties = [
            CustomProperty(
                property_name="property_1",
                value_type="string",
                required=False,
                description="description",
                values_editable_by="org_actors",
            ),
            CustomProperty(
                property_name="property_2",
                value_type="single_select",
                required=True,
                default_value="bar",
                description="Lorem ipsum",
                allowed_values=["foo", "bar"],
                values_editable_by="org_and_repo_actors",
            ),
            CustomProperty(
                property_name="property_3",
                value_type="multi_select",
                required=True,
                default_value="bar",
                description="Lorem ipsum",
                allowed_values=["foo", "bar"],
                values_editable_by="org_and_repo_actors",
            ),
            CustomProperty(
                property_name="property_4",
                value_type="true_false",
                required=False,
                description="description",
                values_editable_by="org_actors",
            ),
        ]
        properties = self.org.create_custom_properties(properties)
        properties_map = {p.property_name: p for p in properties}
        property_1 = properties_map["property_1"]
        self.assertEqual(property_1.value_type, "string")
        property_2 = properties_map["property_2"]
        self.assertEqual(property_2.description, "Lorem ipsum")
        property_3 = properties_map["property_3"]
        self.assertEqual(property_3.value_type, "multi_select")
        property_4 = properties_map["property_4"]
        self.assertEqual(property_4.value_type, "true_false")

    def testCreateCustomProperty(self):
        custom_property = CustomProperty(
            property_name="property_1",
            value_type="string",
            required=True,
            default_value="foo",
            description="description",
        )
        created_property = self.org.create_custom_property(custom_property)
        self.assertEqual(created_property.property_name, "property_1")
        self.assertEqual(created_property.value_type, "string")
        self.assertEqual(created_property.required, True)
        self.assertEqual(created_property.default_value, "foo")
        self.assertEqual(created_property.description, "description")
        self.assertIsNone(created_property.url)
        self.assertEqual(created_property.values_editable_by, "org_actors")

    def testGetCustomProperties(self):
        properties = self.org.get_custom_properties()
        properties_map = {p.property_name: p for p in properties}
        self.assertIn("property_1", properties_map)
        self.assertIn("property_2", properties_map)

    def testGetCustomProperty(self):
        custom_property = self.org.get_custom_property("property_1")
        self.assertEqual(custom_property.property_name, "property_1")
        self.assertEqual(custom_property.value_type, "string")
        self.assertEqual(custom_property.required, True)
        self.assertEqual(custom_property.default_value, "foo")
        self.assertEqual(custom_property.description, "description")
        self.assertIsNone(custom_property.url)
        self.assertEqual(custom_property.values_editable_by, "org_actors")

    def testCreateCustomPropertyValues(self):
        self.org.create_custom_property_values(["TestPyGithub"], {"property_1": "bar"})
        self.testListCustomPropertyValues()

    def testListCustomPropertyValues(self):
        repos = list(self.org.list_custom_property_values("repo:BeaverSoftware/TestPyGithub"))
        repos_map = {r.repository_name: r for r in repos}
        self.assertIn("TestPyGithub", repos_map)
        self.assertIn("property_1", repos_map["TestPyGithub"].properties)
        self.assertEqual(repos_map["TestPyGithub"].properties["property_1"], "bar")

    def testRemoveCustomProperty(self):
        self.org.remove_custom_property("property_1")
        with self.assertRaises(github.UnknownObjectException):
            self.org.get_custom_property("property_1")

    def testGetSelfHostedRunners(self):
        runners = self.org.get_self_hosted_runners()
        self.assertEqual(runners.totalCount, 602)

    def testDeleteSelfHostedRunner(self):
        self.org.delete_self_hosted_runner("42")

    def testGetCodeSecurityConfigs(self):
        configs = list(self.org.get_code_security_configs())
        self.assertEqual(configs.pop().id, 17)

    def testCreateCodeSecurityConfigs(self):
        config = self.org.create_code_security_config(name="test1", description="This is a description")
        self.assertEqual(config.name, "test1")

        self.org.delete_code_security_config(id=config.id)

    def testGetCodeSecurityConfig(self):
        config = self.org.get_code_security_config(id=17)
        self.assertEqual(config.id, 17)

    def testSetDefaultCodeSecurityConfig(self):
        self.org.set_default_code_security_config(id=17, default_for_new_repos="all")
        configs = self.org.get_default_code_security_configs()
        for config in configs:
            if config.default_for_new_repos == "all":
                self.assertEqual(config.configuration.id, 17)

    def testAttachDetachSecurityConfig(self):
        config = self.org.create_code_security_config(name="test1", description="This is a description")
        repo = self.org.get_repo("test1")
        repo.attach_security_config(id=config.id)
        status = "unknown"
        while status != "enforced":
            repo_config = repo.get_security_config()
            if repo_config:
                status = repo_config.status
            else:
                status = "unknown"

        self.assertEqual(config.id, repo_config.configuration.id)
        repo.detach_security_config()

<<<<<<< HEAD
    def testGetSelfHostedRunnerApplications(self):
        self.assertListKeyEqual(
            self.org.get_self_hosted_runner_applications(),
            lambda h: h.os,
            ["osx", "linux", "linux", "win", "linux", "osx", "win"],
        )

    def testSelfHostedRunnerJitConfig(self):
        runner = self.org.create_self_hosted_runner_jitconfig(name="self_hosted", runner_group_id=1, labels=["default"])
        # Now remove the runner
        for runner in self.org.get_self_hosted_runners():
            if runner.name == "self_hosted":
                runner = self.org.get_self_hosted_runner(runner_id=runner.id)
                self.org.delete_self_hosted_runner(runner_id=runner.id)

    def testSelfHostedRunnerGetRegistrationToken(self):
        token = self.org.create_self_hosted_runner_registration_token()
        self.assertEqual(token.token, "XXXXXX")
        self.assertEqual(token.expires_at, "2025-02-17T21:11:49.260-08:00")

    def testSelfHostedRunnerGetRemoveToken(self):
        token = self.org.create_self_hosted_runner_remove_token()
        self.assertEqual(token.token, "XXXXXX")
        self.assertEqual(token.expires_at, "2025-02-17T21:12:28.308-08:00")
=======
    def testGetReposForCodeSecurityConfig(self):
        repo_statuses = self.org.get_repos_for_code_security_config(id=182032)
        status = repo_statuses[0]
        self.assertEqual(status.status, "enforced")
        self.assertIsNotNone(status.repository)
        self.assertEqual(status.repository.full_name, "BeaverSoftware/truth")
>>>>>>> f1fc6e7c
<|MERGE_RESOLUTION|>--- conflicted
+++ resolved
@@ -770,6 +770,31 @@
     def testDeleteSelfHostedRunner(self):
         self.org.delete_self_hosted_runner("42")
 
+    def testGetSelfHostedRunnerApplications(self):
+        self.assertListKeyEqual(
+            self.org.get_self_hosted_runner_applications(),
+            lambda h: h.os,
+            ["osx", "linux", "linux", "win", "linux", "osx", "win"],
+        )
+
+    def testSelfHostedRunnerJitConfig(self):
+        runner = self.org.create_self_hosted_runner_jitconfig(name="self_hosted", runner_group_id=1, labels=["default"])
+        # Now remove the runner
+        for runner in self.org.get_self_hosted_runners():
+            if runner.name == "self_hosted":
+                runner = self.org.get_self_hosted_runner(runner_id=runner.id)
+                self.org.delete_self_hosted_runner(runner_id=runner.id)
+
+    def testSelfHostedRunnerGetRegistrationToken(self):
+        token = self.org.create_self_hosted_runner_registration_token()
+        self.assertEqual(token.token, "XXXXXX")
+        self.assertEqual(token.expires_at, "2025-02-17T21:11:49.260-08:00")
+
+    def testSelfHostedRunnerGetRemoveToken(self):
+        token = self.org.create_self_hosted_runner_remove_token()
+        self.assertEqual(token.token, "XXXXXX")
+        self.assertEqual(token.expires_at, "2025-02-17T21:12:28.308-08:00")
+
     def testGetCodeSecurityConfigs(self):
         configs = list(self.org.get_code_security_configs())
         self.assertEqual(configs.pop().id, 17)
@@ -806,36 +831,9 @@
         self.assertEqual(config.id, repo_config.configuration.id)
         repo.detach_security_config()
 
-<<<<<<< HEAD
-    def testGetSelfHostedRunnerApplications(self):
-        self.assertListKeyEqual(
-            self.org.get_self_hosted_runner_applications(),
-            lambda h: h.os,
-            ["osx", "linux", "linux", "win", "linux", "osx", "win"],
-        )
-
-    def testSelfHostedRunnerJitConfig(self):
-        runner = self.org.create_self_hosted_runner_jitconfig(name="self_hosted", runner_group_id=1, labels=["default"])
-        # Now remove the runner
-        for runner in self.org.get_self_hosted_runners():
-            if runner.name == "self_hosted":
-                runner = self.org.get_self_hosted_runner(runner_id=runner.id)
-                self.org.delete_self_hosted_runner(runner_id=runner.id)
-
-    def testSelfHostedRunnerGetRegistrationToken(self):
-        token = self.org.create_self_hosted_runner_registration_token()
-        self.assertEqual(token.token, "XXXXXX")
-        self.assertEqual(token.expires_at, "2025-02-17T21:11:49.260-08:00")
-
-    def testSelfHostedRunnerGetRemoveToken(self):
-        token = self.org.create_self_hosted_runner_remove_token()
-        self.assertEqual(token.token, "XXXXXX")
-        self.assertEqual(token.expires_at, "2025-02-17T21:12:28.308-08:00")
-=======
     def testGetReposForCodeSecurityConfig(self):
         repo_statuses = self.org.get_repos_for_code_security_config(id=182032)
         status = repo_statuses[0]
         self.assertEqual(status.status, "enforced")
         self.assertIsNotNone(status.repository)
-        self.assertEqual(status.repository.full_name, "BeaverSoftware/truth")
->>>>>>> f1fc6e7c
+        self.assertEqual(status.repository.full_name, "BeaverSoftware/truth")